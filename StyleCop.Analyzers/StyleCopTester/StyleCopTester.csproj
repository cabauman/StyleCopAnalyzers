﻿<?xml version="1.0" encoding="utf-8"?>
<Project ToolsVersion="14.0" DefaultTargets="Build" xmlns="http://schemas.microsoft.com/developer/msbuild/2003">
  <Import Project="$(MSBuildExtensionsPath)\$(MSBuildToolsVersion)\Microsoft.Common.props" Condition="Exists('$(MSBuildExtensionsPath)\$(MSBuildToolsVersion)\Microsoft.Common.props')" />
  <PropertyGroup>
    <Configuration Condition=" '$(Configuration)' == '' ">Debug</Configuration>
    <Platform Condition=" '$(Platform)' == '' ">AnyCPU</Platform>
    <ProjectGuid>{C4B7092C-E1A9-4CF7-AE4C-D6A146392BA7}</ProjectGuid>
    <OutputType>Exe</OutputType>
    <AppDesignerFolder>Properties</AppDesignerFolder>
    <RootNamespace>StyleCopTester</RootNamespace>
    <AssemblyName>StyleCopTester</AssemblyName>
    <TargetFrameworkVersion>v4.5.2</TargetFrameworkVersion>
    <FileAlignment>512</FileAlignment>
  </PropertyGroup>
  <PropertyGroup Condition=" '$(Configuration)|$(Platform)' == 'Debug|AnyCPU' ">
    <PlatformTarget>AnyCPU</PlatformTarget>
    <DebugSymbols>true</DebugSymbols>
    <DebugType>full</DebugType>
    <Optimize>false</Optimize>
    <OutputPath>bin\Debug\</OutputPath>
    <DefineConstants>DEBUG;TRACE</DefineConstants>
    <ErrorReport>prompt</ErrorReport>
    <WarningLevel>4</WarningLevel>
<<<<<<< HEAD
    <CodeAnalysisRuleSet>..\StyleCop.Analyzers.ruleset</CodeAnalysisRuleSet>
    <Prefer32Bit>false</Prefer32Bit>
=======
>>>>>>> f0679e20
  </PropertyGroup>
  <PropertyGroup Condition=" '$(Configuration)|$(Platform)' == 'Release|AnyCPU' ">
    <PlatformTarget>AnyCPU</PlatformTarget>
    <DebugType>pdbonly</DebugType>
    <Optimize>true</Optimize>
    <OutputPath>bin\Release\</OutputPath>
    <DefineConstants>TRACE</DefineConstants>
    <ErrorReport>prompt</ErrorReport>
    <WarningLevel>4</WarningLevel>
  </PropertyGroup>
  <PropertyGroup>
    <DocumentationFile>$(OutputPath)$(AssemblyName).xml</DocumentationFile>
    <CodeAnalysisRuleSet>..\StyleCop.Analyzers.Internal.ruleset</CodeAnalysisRuleSet>
  </PropertyGroup>
  <PropertyGroup>
    <StartArguments>..\..\StyleCopAnalyzers.sln</StartArguments>
    <StartWorkingDirectory>$(MSBuildProjectDirectory)</StartWorkingDirectory>
  </PropertyGroup>
  <ItemGroup>
    <Reference Include="Microsoft.CodeAnalysis, Version=1.0.0.0, Culture=neutral, PublicKeyToken=31bf3856ad364e35, processorArchitecture=MSIL">
      <HintPath>..\..\packages\Microsoft.CodeAnalysis.Common.1.0.0\lib\net45\Microsoft.CodeAnalysis.dll</HintPath>
      <Private>True</Private>
    </Reference>
    <Reference Include="Microsoft.CodeAnalysis.CSharp, Version=1.0.0.0, Culture=neutral, PublicKeyToken=31bf3856ad364e35, processorArchitecture=MSIL">
      <HintPath>..\..\packages\Microsoft.CodeAnalysis.CSharp.1.0.0\lib\net45\Microsoft.CodeAnalysis.CSharp.dll</HintPath>
      <Private>True</Private>
    </Reference>
    <Reference Include="Microsoft.CodeAnalysis.CSharp.Workspaces, Version=1.0.0.0, Culture=neutral, PublicKeyToken=31bf3856ad364e35, processorArchitecture=MSIL">
      <HintPath>..\..\packages\Microsoft.CodeAnalysis.CSharp.Workspaces.1.0.0\lib\net45\Microsoft.CodeAnalysis.CSharp.Workspaces.dll</HintPath>
      <Private>True</Private>
    </Reference>
    <Reference Include="Microsoft.CodeAnalysis.VisualBasic, Version=1.0.0.0, Culture=neutral, PublicKeyToken=31bf3856ad364e35, processorArchitecture=MSIL">
      <HintPath>..\..\packages\Microsoft.CodeAnalysis.VisualBasic.1.0.0\lib\net45\Microsoft.CodeAnalysis.VisualBasic.dll</HintPath>
      <Private>True</Private>
    </Reference>
    <Reference Include="Microsoft.CodeAnalysis.VisualBasic.Workspaces, Version=1.0.0.0, Culture=neutral, PublicKeyToken=31bf3856ad364e35, processorArchitecture=MSIL">
      <HintPath>..\..\packages\Microsoft.CodeAnalysis.VisualBasic.Workspaces.1.0.0\lib\net45\Microsoft.CodeAnalysis.VisualBasic.Workspaces.dll</HintPath>
      <Private>True</Private>
    </Reference>
    <Reference Include="Microsoft.CodeAnalysis.Workspaces, Version=1.0.0.0, Culture=neutral, PublicKeyToken=31bf3856ad364e35, processorArchitecture=MSIL">
      <HintPath>..\..\packages\Microsoft.CodeAnalysis.Workspaces.Common.1.0.0\lib\net45\Microsoft.CodeAnalysis.Workspaces.dll</HintPath>
      <Private>True</Private>
    </Reference>
    <Reference Include="Microsoft.CodeAnalysis.Workspaces.Desktop, Version=1.0.0.0, Culture=neutral, PublicKeyToken=31bf3856ad364e35, processorArchitecture=MSIL">
      <HintPath>..\..\packages\Microsoft.CodeAnalysis.Workspaces.Common.1.0.0\lib\net45\Microsoft.CodeAnalysis.Workspaces.Desktop.dll</HintPath>
      <Private>True</Private>
    </Reference>
    <Reference Include="Newtonsoft.Json, Version=7.0.0.0, Culture=neutral, PublicKeyToken=30ad4fe6b2a6aeed, processorArchitecture=MSIL">
      <HintPath>..\..\packages\Newtonsoft.Json.7.0.1\lib\net45\Newtonsoft.Json.dll</HintPath>
      <Private>True</Private>
    </Reference>
    <Reference Include="System" />
    <Reference Include="System.Collections.Immutable, Version=1.1.36.0, Culture=neutral, PublicKeyToken=b03f5f7f11d50a3a, processorArchitecture=MSIL">
      <HintPath>..\..\packages\System.Collections.Immutable.1.1.36\lib\portable-net45+win8+wp8+wpa81\System.Collections.Immutable.dll</HintPath>
      <Private>True</Private>
    </Reference>
    <Reference Include="System.Composition.AttributedModel, Version=1.0.27.0, Culture=neutral, PublicKeyToken=b03f5f7f11d50a3a, processorArchitecture=MSIL">
      <HintPath>..\..\packages\Microsoft.Composition.1.0.27\lib\portable-net45+win8+wp8+wpa81\System.Composition.AttributedModel.dll</HintPath>
      <Private>True</Private>
    </Reference>
    <Reference Include="System.Composition.Convention, Version=1.0.27.0, Culture=neutral, PublicKeyToken=b03f5f7f11d50a3a, processorArchitecture=MSIL">
      <HintPath>..\..\packages\Microsoft.Composition.1.0.27\lib\portable-net45+win8+wp8+wpa81\System.Composition.Convention.dll</HintPath>
      <Private>True</Private>
    </Reference>
    <Reference Include="System.Composition.Hosting, Version=1.0.27.0, Culture=neutral, PublicKeyToken=b03f5f7f11d50a3a, processorArchitecture=MSIL">
      <HintPath>..\..\packages\Microsoft.Composition.1.0.27\lib\portable-net45+win8+wp8+wpa81\System.Composition.Hosting.dll</HintPath>
      <Private>True</Private>
    </Reference>
    <Reference Include="System.Composition.Runtime, Version=1.0.27.0, Culture=neutral, PublicKeyToken=b03f5f7f11d50a3a, processorArchitecture=MSIL">
      <HintPath>..\..\packages\Microsoft.Composition.1.0.27\lib\portable-net45+win8+wp8+wpa81\System.Composition.Runtime.dll</HintPath>
      <Private>True</Private>
    </Reference>
    <Reference Include="System.Composition.TypedParts, Version=1.0.27.0, Culture=neutral, PublicKeyToken=b03f5f7f11d50a3a, processorArchitecture=MSIL">
      <HintPath>..\..\packages\Microsoft.Composition.1.0.27\lib\portable-net45+win8+wp8+wpa81\System.Composition.TypedParts.dll</HintPath>
      <Private>True</Private>
    </Reference>
    <Reference Include="System.Core" />
    <Reference Include="System.Reflection.Metadata, Version=1.0.21.0, Culture=neutral, PublicKeyToken=b03f5f7f11d50a3a, processorArchitecture=MSIL">
      <HintPath>..\..\packages\System.Reflection.Metadata.1.0.21\lib\portable-net45+win8\System.Reflection.Metadata.dll</HintPath>
      <Private>True</Private>
    </Reference>
    <Reference Include="System.Xml.Linq" />
    <Reference Include="System.Data.DataSetExtensions" />
    <Reference Include="Microsoft.CSharp" />
    <Reference Include="System.Data" />
    <Reference Include="System.Net.Http" />
    <Reference Include="System.Xml" />
    <Reference Include="WindowsBase" />
  </ItemGroup>
  <ItemGroup>
    <Compile Include="CodeFixEquivalenceGroup.cs" />
    <Compile Include="Extensions.cs" />
    <Compile Include="Program.cs" />
    <Compile Include="Properties\AssemblyInfo.cs" />
    <Compile Include="Statistic.cs" />
    <Compile Include="TesterDiagnosticProvider.cs" />
  </ItemGroup>
  <ItemGroup>
    <None Include="..\StyleCop.Analyzers.Internal.ruleset">
      <Link>StyleCop.Analyzers.Internal.ruleset</Link>
    </None>
    <None Include="..\StyleCop.Analyzers.ruleset">
      <Link>StyleCop.Analyzers.ruleset</Link>
    </None>
    <None Include="App.config" />
    <None Include="packages.config" />
  </ItemGroup>
  <ItemGroup>
    <Analyzer Include="..\..\packages\AsyncUsageAnalyzers.1.0.0-alpha003\analyzers\dotnet\AsyncUsageAnalyzers.dll" />
    <Analyzer Include="..\..\packages\Microsoft.CodeAnalysis.Analyzers.1.0.0\analyzers\dotnet\cs\Microsoft.CodeAnalysis.Analyzers.dll" />
    <Analyzer Include="..\..\packages\Microsoft.CodeAnalysis.Analyzers.1.0.0\analyzers\dotnet\cs\Microsoft.CodeAnalysis.CSharp.Analyzers.dll" />
    <Analyzer Include="..\..\packages\StyleCop.Analyzers.1.0.0-beta009\analyzers\dotnet\cs\Newtonsoft.Json.dll" />
    <Analyzer Include="..\..\packages\StyleCop.Analyzers.1.0.0-beta009\analyzers\dotnet\cs\StyleCop.Analyzers.dll" />
  </ItemGroup>
  <ItemGroup>
    <ProjectReference Include="..\StyleCop.Analyzers\StyleCop.Analyzers.csproj">
      <Project>{3b052737-06ce-4182-ae0f-08eb82dfa73e}</Project>
      <Name>StyleCop.Analyzers</Name>
    </ProjectReference>
  </ItemGroup>
  <Import Project="$(MSBuildToolsPath)\Microsoft.CSharp.targets" />
  <!-- To modify your build process, add your task inside one of the targets below and uncomment it. 
       Other similar extension points exist, see Microsoft.Common.targets.
  <Target Name="BeforeBuild">
  </Target>
  <Target Name="AfterBuild">
  </Target>
  -->
</Project><|MERGE_RESOLUTION|>--- conflicted
+++ resolved
@@ -21,11 +21,7 @@
     <DefineConstants>DEBUG;TRACE</DefineConstants>
     <ErrorReport>prompt</ErrorReport>
     <WarningLevel>4</WarningLevel>
-<<<<<<< HEAD
-    <CodeAnalysisRuleSet>..\StyleCop.Analyzers.ruleset</CodeAnalysisRuleSet>
     <Prefer32Bit>false</Prefer32Bit>
-=======
->>>>>>> f0679e20
   </PropertyGroup>
   <PropertyGroup Condition=" '$(Configuration)|$(Platform)' == 'Release|AnyCPU' ">
     <PlatformTarget>AnyCPU</PlatformTarget>
