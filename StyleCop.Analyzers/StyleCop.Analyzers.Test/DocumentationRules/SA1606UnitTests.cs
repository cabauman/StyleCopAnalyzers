﻿namespace StyleCop.Analyzers.Test.DocumentationRules
{
    using System.Threading;
    using System.Threading.Tasks;
    using Microsoft.CodeAnalysis.Diagnostics;
    using StyleCop.Analyzers.DocumentationRules;
    using TestHelper;
    using Xunit;

    /// <summary>
    /// This class contains unit tests for <see cref="SA1606ElementDocumentationMustHaveSummaryText"/>-
    /// </summary>
    public class SA1606UnitTests : CodeFixVerifier
    {
        [Fact]
        public async Task TestEmptySource()
        {
            var testCode = string.Empty;
            await this.VerifyCSharpDiagnosticAsync(testCode, EmptyDiagnosticResults, CancellationToken.None).ConfigureAwait(false);
        }

        [Theory]
        [InlineData("enum")]
        [InlineData("class")]
        [InlineData("struct")]
        [InlineData("interface")]
        public async Task TestTypeNoDocumentation(string typeName)
        {
            var testCode = @"
{0} TypeName
{{
}}";
            await this.VerifyCSharpDiagnosticAsync(string.Format(testCode, typeName), EmptyDiagnosticResults, CancellationToken.None).ConfigureAwait(false);
        }

        [Theory]
        [InlineData("enum")]
        [InlineData("class")]
        [InlineData("struct")]
        [InlineData("interface")]
        public async Task TestTypeWithDocumentation(string typeName)
        {
            var testCode = @"
/// <summary>
/// Foo
/// </summary>
{0} TypeName
{{
}}";
            await this.VerifyCSharpDiagnosticAsync(string.Format(testCode, typeName), EmptyDiagnosticResults, CancellationToken.None).ConfigureAwait(false);
        }

        [Theory]
        [InlineData("enum")]
        [InlineData("class")]
        [InlineData("struct")]
        [InlineData("interface")]
        public async Task TestTypeWithInheritedDocumentation(string typeName)
        {
            var testCode = @"
/// <inheritdoc/>
{0} TypeName
{{
}}";
            await this.VerifyCSharpDiagnosticAsync(string.Format(testCode, typeName), EmptyDiagnosticResults, CancellationToken.None).ConfigureAwait(false);
        }

        [Theory]
        [InlineData("enum")]
        [InlineData("class")]
        [InlineData("struct")]
        [InlineData("interface")]
        public async Task TestTypeWithoutDocumentation(string typeName)
        {
            var testCode = @"
/// <summary>
/// 
/// </summary>
{0}
TypeName
{{
}}";

            DiagnosticResult expected = this.CSharpDiagnostic().WithLocation(6, 1);

            await this.VerifyCSharpDiagnosticAsync(string.Format(testCode, typeName), expected, CancellationToken.None).ConfigureAwait(false);
        }

        [Fact]
<<<<<<< HEAD
        public async Task TestDelegateNoDocumentation()
        {
            var testCode = @"
public delegate
void TypeName();";
            await this.VerifyCSharpDiagnosticAsync(testCode, EmptyDiagnosticResults, CancellationToken.None);
=======
        public async Task TestEnumWithDocumentation()
        {
            await this.TestTypeWithDocumentation("enum").ConfigureAwait(false);
        }

        [Fact]
        public async Task TestClassWithDocumentation()
        {
            await this.TestTypeWithDocumentation("class").ConfigureAwait(false);
        }

        [Fact]
        public async Task TestStructWithDocumentation()
        {
            await this.TestTypeWithDocumentation("struct").ConfigureAwait(false);
        }

        [Fact]
        public async Task TestInterfaceWithDocumentation()
        {
            await this.TestTypeWithDocumentation("interface").ConfigureAwait(false);
        }

        [Fact]
        public async Task TestEnumWithInheritedDocumentation()
        {
            await this.TestTypeWithInheritedDocumentation("enum").ConfigureAwait(false);
        }

        [Fact]
        public async Task TestClassWithInheritedDocumentation()
        {
            await this.TestTypeWithInheritedDocumentation("class").ConfigureAwait(false);
        }

        [Fact]
        public async Task TestStructWithInheritedDocumentation()
        {
            await this.TestTypeWithInheritedDocumentation("struct").ConfigureAwait(false);
        }

        [Fact]
        public async Task TestInterfaceWithInheritedDocumentation()
        {
            await this.TestTypeWithInheritedDocumentation("interface").ConfigureAwait(false);
        }

        [Fact]
        public async Task TestEnumWithoutDocumentation()
        {
            await this.TestTypeWithoutDocumentation("enum").ConfigureAwait(false);
        }

        [Fact]
        public async Task TestClassWithoutDocumentation()
        {
            await this.TestTypeWithoutDocumentation("class").ConfigureAwait(false);
        }

        [Fact]
        public async Task TestStructWithoutDocumentation()
        {
            await this.TestTypeWithoutDocumentation("struct").ConfigureAwait(false);
        }

        [Fact]
        public async Task TestInterfaceWithoutDocumentation()
        {
            await this.TestTypeWithoutDocumentation("interface").ConfigureAwait(false);
        }

        [Fact]
        public async Task TestEnumNoDocumentation()
        {
            await this.TestTypeNoDocumentation("enum").ConfigureAwait(false);
        }

        [Fact]
        public async Task TestClassNoDocumentation()
        {
            await this.TestTypeNoDocumentation("class").ConfigureAwait(false);
        }

        [Fact]
        public async Task TestStructNoDocumentation()
        {
            await this.TestTypeNoDocumentation("struct").ConfigureAwait(false);
        }

        [Fact]
        public async Task TestInterfaceNoDocumentation()
        {
            await this.TestTypeNoDocumentation("interface").ConfigureAwait(false);
        }

        [Fact]
        public async Task TestDelegateNoDocumentation()
        {
            var testCode = @"
public delegate 
TypeName();";
            await this.VerifyCSharpDiagnosticAsync(testCode, EmptyDiagnosticResults, CancellationToken.None).ConfigureAwait(false);
>>>>>>> 523908f0
        }

        [Fact]
        public async Task TestDelegateWithDocumentation()
        {
            var testCode = @"
/// <summary>
/// Foo
/// </summary>
<<<<<<< HEAD
public delegate
void TypeName();";
            await this.VerifyCSharpDiagnosticAsync(testCode, EmptyDiagnosticResults, CancellationToken.None);
=======
public delegate 
TypeName();";
            await this.VerifyCSharpDiagnosticAsync(testCode, EmptyDiagnosticResults, CancellationToken.None).ConfigureAwait(false);
>>>>>>> 523908f0
        }

        [Fact]
        public async Task TestDelegateWithInheritedDocumentation()
        {
            var testCode = @"
/// <inheritdoc/>
<<<<<<< HEAD
public delegate
void TypeName();";
            await this.VerifyCSharpDiagnosticAsync(testCode, EmptyDiagnosticResults, CancellationToken.None);
=======
public delegate 
TypeName();";
            await this.VerifyCSharpDiagnosticAsync(testCode, EmptyDiagnosticResults, CancellationToken.None).ConfigureAwait(false);
>>>>>>> 523908f0
        }

        [Fact]
        public async Task TestDelegateWithoutDocumentation()
        {
            var testCode = @"
/// <summary>
/// 
/// </summary>
public delegate
void TypeName();";

            DiagnosticResult expected = this.CSharpDiagnostic().WithLocation(6, 6);

            await this.VerifyCSharpDiagnosticAsync(testCode, expected, CancellationToken.None).ConfigureAwait(false);
        }

        [Fact]
        public async Task TestMethodNoDocumentation()
        {
            var testCode = @"
/// <summary>
/// Foo
/// </summary>
public class ClassName
{
    public void Test() { }
}";
            await this.VerifyCSharpDiagnosticAsync(testCode, EmptyDiagnosticResults, CancellationToken.None).ConfigureAwait(false);
        }

        [Fact]
        public async Task TestMethodWithDocumentation()
        {
            var testCode = @"
/// <summary>
/// Foo
/// </summary>
public class ClassName
{
    /// <summary>
    /// Foo
    /// </summary>
    public void Test() { }
}";
            await this.VerifyCSharpDiagnosticAsync(testCode, EmptyDiagnosticResults, CancellationToken.None).ConfigureAwait(false);
        }

        [Fact]
        public async Task TestMethodWithInheritedDocumentation()
        {
            var testCode = @"
/// <summary>
/// Foo
/// </summary>
public class ClassName
{
    /// <inheritdoc/>
    public void Test() { }
}";
            await this.VerifyCSharpDiagnosticAsync(testCode, EmptyDiagnosticResults, CancellationToken.None).ConfigureAwait(false);
        }

        [Fact]
        public async Task TestMethodWithoutDocumentation()
        {
            var testCode = @"
/// <summary>
/// Foo
/// </summary>
public class ClassName
{
    /// <summary>
    /// 
    /// </summary>
    public void Test() { }
}";

            DiagnosticResult expected = this.CSharpDiagnostic().WithLocation(10, 17);

            await this.VerifyCSharpDiagnosticAsync(testCode, expected, CancellationToken.None).ConfigureAwait(false);
        }

        [Fact]
        public async Task TestConstructorNoDocumentation()
        {
            var testCode = @"
/// <summary>
/// Foo
/// </summary>
public class ClassName
{
    public ClassName() { }
}";
            await this.VerifyCSharpDiagnosticAsync(testCode, EmptyDiagnosticResults, CancellationToken.None).ConfigureAwait(false);
        }

        [Fact]
        public async Task TestConstructorWithDocumentation()
        {
            var testCode = @"
/// <summary>
/// Foo
/// </summary>
public class ClassName
{
    /// <summary>
    /// Foo
    /// </summary>
    public ClassName() { }
}";
            await this.VerifyCSharpDiagnosticAsync(testCode, EmptyDiagnosticResults, CancellationToken.None).ConfigureAwait(false);
        }

        [Fact]
        public async Task TestConstructorWithInheritedDocumentation()
        {
            var testCode = @"
/// <summary>
/// Foo
/// </summary>
public class ClassName
{
    /// <inheritdoc/>
    public ClassName() { }
}";
            await this.VerifyCSharpDiagnosticAsync(testCode, EmptyDiagnosticResults, CancellationToken.None).ConfigureAwait(false);
        }

        [Fact]
        public async Task TestConstructorWithoutDocumentation()
        {
            var testCode = @"
/// <summary>
/// Foo
/// </summary>
public class ClassName
{
    /// <summary>
    /// 
    /// </summary>
    public ClassName() { }
}";

            DiagnosticResult expected = this.CSharpDiagnostic().WithLocation(10, 12);

            await this.VerifyCSharpDiagnosticAsync(testCode, expected, CancellationToken.None).ConfigureAwait(false);
        }

        [Fact]
        public async Task TestDestructorNoDocumentation()
        {
            var testCode = @"
/// <summary>
/// Foo
/// </summary>
public class ClassName
{
    ~ClassName() { }
}";
            await this.VerifyCSharpDiagnosticAsync(testCode, EmptyDiagnosticResults, CancellationToken.None).ConfigureAwait(false);
        }

        [Fact]
        public async Task TestDestructorWithDocumentation()
        {
            var testCode = @"
/// <summary>
/// Foo
/// </summary>
public class ClassName
{
    /// <summary>
    /// Foo
    /// </summary>
    ~ClassName() { }
}";
            await this.VerifyCSharpDiagnosticAsync(testCode, EmptyDiagnosticResults, CancellationToken.None).ConfigureAwait(false);
        }

        [Fact]
        public async Task TestDestructorWithInheritedDocumentation()
        {
            var testCode = @"
/// <summary>
/// Foo
/// </summary>
public class ClassName
{
    /// <inheritdoc/>
    ~ClassName() { }
}";
            await this.VerifyCSharpDiagnosticAsync(testCode, EmptyDiagnosticResults, CancellationToken.None).ConfigureAwait(false);
        }

        [Fact]
        public async Task TestDestructorWithoutDocumentation()
        {
            var testCode = @"
/// <summary>
/// Foo
/// </summary>
public class ClassName
{
    /// <summary>
    /// 
    /// </summary>
    ~ClassName() { }
}";

            DiagnosticResult expected = this.CSharpDiagnostic().WithLocation(10, 6);

            await this.VerifyCSharpDiagnosticAsync(testCode, expected, CancellationToken.None).ConfigureAwait(false);
        }

        [Fact]
        public async Task TestPropertyWithDocumentation()
        {
            var testCode = @"
/// <summary>
/// Foo
/// </summary>
public class ClassName
{
    /// <summary>
    /// Foo
    /// </summary>
    public ClassName Property { get; set; }
}";
            await this.VerifyCSharpDiagnosticAsync(testCode, EmptyDiagnosticResults, CancellationToken.None).ConfigureAwait(false);
        }

        [Fact]
        public async Task TestPropertyWithInheritedDocumentation()
        {
            var testCode = @"
/// <summary>
/// Foo
/// </summary>
public class ClassName
{
    /// <inheritdoc/>
    public ClassName Property { get; set; }
}";
            await this.VerifyCSharpDiagnosticAsync(testCode, EmptyDiagnosticResults, CancellationToken.None).ConfigureAwait(false);
        }

        [Fact]
        public async Task TestPropertyNoDocumentation()
        {
            var testCode = @"
/// <summary>
/// Foo
/// </summary>
public class ClassName
{
    public ClassName Property { get; set; }
}";
            await this.VerifyCSharpDiagnosticAsync(testCode, EmptyDiagnosticResults, CancellationToken.None).ConfigureAwait(false);
        }

        [Fact]
        public async Task TestPropertyWithoutDocumentation()
        {
            var testCode = @"
/// <summary>
/// Foo
/// </summary>
public class ClassName
{
    /// <summary>
    /// 
    /// </summary>
    public ClassName Property { get; set; }
}";

            DiagnosticResult expected = this.CSharpDiagnostic().WithLocation(10, 22);

            await this.VerifyCSharpDiagnosticAsync(testCode, expected, CancellationToken.None).ConfigureAwait(false);
        }

        [Fact]
        public async Task TestIndexerWithDocumentation()
        {
            var testCode = @"
/// <summary>
/// Foo
/// </summary>
public class ClassName
{
    /// <summary>
    /// Foo
    /// </summary>
    public ClassName this[string t] { get { return null; } }
}";
            await this.VerifyCSharpDiagnosticAsync(testCode, EmptyDiagnosticResults, CancellationToken.None).ConfigureAwait(false);
        }

        [Fact]
        public async Task TestIndexerWithInheritedDocumentation()
        {
            var testCode = @"
/// <summary>
/// Foo
/// </summary>
public class ClassName
{
    /// <inheritdoc/>
    public ClassName this[string t] { get { return null; } }
}";
            await this.VerifyCSharpDiagnosticAsync(testCode, EmptyDiagnosticResults, CancellationToken.None).ConfigureAwait(false);
        }

        [Fact]
        public async Task TestIndexerNoDocumentation()
        {
            var testCode = @"
/// <summary>
/// Foo
/// </summary>
public class ClassName
{
    public ClassName this[string t] { get { return null; } }
}";
            await this.VerifyCSharpDiagnosticAsync(testCode, EmptyDiagnosticResults, CancellationToken.None).ConfigureAwait(false);
        }

        [Fact]
        public async Task TestIndexerWithoutDocumentation()
        {
            var testCode = @"
/// <summary>
/// Foo
/// </summary>
public class ClassName
{
    /// <summary>
    /// 
    /// </summary>
    public ClassName this[string t] { get { return null; } }
}";

            DiagnosticResult expected = this.CSharpDiagnostic().WithLocation(10, 22);

            await this.VerifyCSharpDiagnosticAsync(testCode, expected, CancellationToken.None).ConfigureAwait(false);
        }

        [Fact]
        public async Task TestFieldWithDocumentation()
        {
            var testCode = @"
/// <summary>
/// Foo
/// </summary>
public class ClassName
{
    /// <summary>
    /// Foo
    /// </summary>
    public ClassName Foo;
}";
            await this.VerifyCSharpDiagnosticAsync(testCode, EmptyDiagnosticResults, CancellationToken.None).ConfigureAwait(false);
        }

        [Fact]
        public async Task TestFieldWithInheritedDocumentation()
        {
            var testCode = @"
/// <summary>
/// Foo
/// </summary>
public class ClassName
{
    /// <inheritdoc/>
    public ClassName Foo;
}";
            await this.VerifyCSharpDiagnosticAsync(testCode, EmptyDiagnosticResults, CancellationToken.None).ConfigureAwait(false);
        }

        [Fact]
        public async Task TestFieldNoDocumentation()
        {
            var testCode = @"
/// <summary>
/// Foo
/// </summary>
public class ClassName
{
    public ClassName Foo;
}";
            await this.VerifyCSharpDiagnosticAsync(testCode, EmptyDiagnosticResults, CancellationToken.None).ConfigureAwait(false);
        }

        [Fact]
        public async Task TestFieldWithoutDocumentation()
        {
            var testCode = @"
/// <summary>
/// Foo
/// </summary>
public class ClassName
{
    /// <summary>
    /// 
    /// </summary>
    public ClassName Foo;
}";

            DiagnosticResult expected = this.CSharpDiagnostic().WithLocation(10, 22);

            await this.VerifyCSharpDiagnosticAsync(testCode, expected, CancellationToken.None).ConfigureAwait(false);
        }

        [Fact]
        public async Task TestEventWithDocumentation()
        {
            var testCode = @"
/// <summary>
/// Foo
/// </summary>
public class ClassName
{
    /// <summary>
    /// Foo
    /// </summary>
    public event System.Action Foo;
}";
            await this.VerifyCSharpDiagnosticAsync(testCode, EmptyDiagnosticResults, CancellationToken.None).ConfigureAwait(false);
        }

        [Fact]
        public async Task TestEventWithInheritedDocumentation()
        {
            var testCode = @"
/// <summary>
/// Foo
/// </summary>
public class ClassName
{
    /// <inheritdoc/>
    public event System.Action Foo;
}";
            await this.VerifyCSharpDiagnosticAsync(testCode, EmptyDiagnosticResults, CancellationToken.None).ConfigureAwait(false);
        }

        [Fact]
        public async Task TestEventNoDocumentation()
        {
            var testCode = @"
/// <summary>
/// Foo
/// </summary>
public class ClassName
{
    public ClassName Foo;
}";
            await this.VerifyCSharpDiagnosticAsync(testCode, EmptyDiagnosticResults, CancellationToken.None).ConfigureAwait(false);
        }

        [Fact]
        public async Task TestEventWithoutDocumentation()
        {
            var testCode = @"
/// <summary>
/// Foo
/// </summary>
public class ClassName
{
    /// <summary>
    /// 
    /// </summary>
    public event System.Action Foo;
}";

            DiagnosticResult expected = this.CSharpDiagnostic().WithLocation(10, 32);

            await this.VerifyCSharpDiagnosticAsync(testCode, expected, CancellationToken.None).ConfigureAwait(false);
        }

        [Fact]
        public async Task TestEventPropertyWithDocumentation()
        {
            var testCode = @"
/// <summary>
/// Foo
/// </summary>
public class ClassName
{
    /// <summary>
    /// Foo
    /// </summary>
    event System.Action Foo { add { } remove { } }
}";
            await this.VerifyCSharpDiagnosticAsync(testCode, EmptyDiagnosticResults, CancellationToken.None).ConfigureAwait(false);
        }

        [Fact]
        public async Task TestEventPropertyWithInheritedDocumentation()
        {
            var testCode = @"
/// <summary>
/// Foo
/// </summary>
public class ClassName
{
    /// <inheritdoc/>
    event System.Action Foo { add { } remove { } }
}";
            await this.VerifyCSharpDiagnosticAsync(testCode, EmptyDiagnosticResults, CancellationToken.None).ConfigureAwait(false);
        }

        [Fact]
        public async Task TestEventPropertyNoDocumentation()
        {
            var testCode = @"
/// <summary>
/// Foo
/// </summary>
public class ClassName
{
    event System.Action Foo { add { } remove { } }
}";
            await this.VerifyCSharpDiagnosticAsync(testCode, EmptyDiagnosticResults, CancellationToken.None).ConfigureAwait(false);
        }

        [Fact]
        public async Task TestEventPropertyWithoutDocumentation()
        {
            var testCode = @"
/// <summary>
/// Foo
/// </summary>
public class ClassName
{
    /// <summary>
    /// 
    /// </summary>
    event System.Action Foo { add { } remove { } }
}";

            DiagnosticResult expected = this.CSharpDiagnostic().WithLocation(10, 25);

            await this.VerifyCSharpDiagnosticAsync(testCode, expected, CancellationToken.None).ConfigureAwait(false);
        }

        protected override DiagnosticAnalyzer GetCSharpDiagnosticAnalyzer()
        {
            return new SA1606ElementDocumentationMustHaveSummaryText();
        }
    }
}<|MERGE_RESOLUTION|>--- conflicted
+++ resolved
@@ -87,117 +87,12 @@
         }
 
         [Fact]
-<<<<<<< HEAD
         public async Task TestDelegateNoDocumentation()
         {
             var testCode = @"
 public delegate
 void TypeName();";
-            await this.VerifyCSharpDiagnosticAsync(testCode, EmptyDiagnosticResults, CancellationToken.None);
-=======
-        public async Task TestEnumWithDocumentation()
-        {
-            await this.TestTypeWithDocumentation("enum").ConfigureAwait(false);
-        }
-
-        [Fact]
-        public async Task TestClassWithDocumentation()
-        {
-            await this.TestTypeWithDocumentation("class").ConfigureAwait(false);
-        }
-
-        [Fact]
-        public async Task TestStructWithDocumentation()
-        {
-            await this.TestTypeWithDocumentation("struct").ConfigureAwait(false);
-        }
-
-        [Fact]
-        public async Task TestInterfaceWithDocumentation()
-        {
-            await this.TestTypeWithDocumentation("interface").ConfigureAwait(false);
-        }
-
-        [Fact]
-        public async Task TestEnumWithInheritedDocumentation()
-        {
-            await this.TestTypeWithInheritedDocumentation("enum").ConfigureAwait(false);
-        }
-
-        [Fact]
-        public async Task TestClassWithInheritedDocumentation()
-        {
-            await this.TestTypeWithInheritedDocumentation("class").ConfigureAwait(false);
-        }
-
-        [Fact]
-        public async Task TestStructWithInheritedDocumentation()
-        {
-            await this.TestTypeWithInheritedDocumentation("struct").ConfigureAwait(false);
-        }
-
-        [Fact]
-        public async Task TestInterfaceWithInheritedDocumentation()
-        {
-            await this.TestTypeWithInheritedDocumentation("interface").ConfigureAwait(false);
-        }
-
-        [Fact]
-        public async Task TestEnumWithoutDocumentation()
-        {
-            await this.TestTypeWithoutDocumentation("enum").ConfigureAwait(false);
-        }
-
-        [Fact]
-        public async Task TestClassWithoutDocumentation()
-        {
-            await this.TestTypeWithoutDocumentation("class").ConfigureAwait(false);
-        }
-
-        [Fact]
-        public async Task TestStructWithoutDocumentation()
-        {
-            await this.TestTypeWithoutDocumentation("struct").ConfigureAwait(false);
-        }
-
-        [Fact]
-        public async Task TestInterfaceWithoutDocumentation()
-        {
-            await this.TestTypeWithoutDocumentation("interface").ConfigureAwait(false);
-        }
-
-        [Fact]
-        public async Task TestEnumNoDocumentation()
-        {
-            await this.TestTypeNoDocumentation("enum").ConfigureAwait(false);
-        }
-
-        [Fact]
-        public async Task TestClassNoDocumentation()
-        {
-            await this.TestTypeNoDocumentation("class").ConfigureAwait(false);
-        }
-
-        [Fact]
-        public async Task TestStructNoDocumentation()
-        {
-            await this.TestTypeNoDocumentation("struct").ConfigureAwait(false);
-        }
-
-        [Fact]
-        public async Task TestInterfaceNoDocumentation()
-        {
-            await this.TestTypeNoDocumentation("interface").ConfigureAwait(false);
-        }
-
-        [Fact]
-        public async Task TestDelegateNoDocumentation()
-        {
-            var testCode = @"
-public delegate 
-TypeName();";
-            await this.VerifyCSharpDiagnosticAsync(testCode, EmptyDiagnosticResults, CancellationToken.None).ConfigureAwait(false);
->>>>>>> 523908f0
+            await this.VerifyCSharpDiagnosticAsync(testCode, EmptyDiagnosticResults, CancellationToken.None).ConfigureAwait(false);
         }
 
         [Fact]
@@ -207,15 +102,9 @@
 /// <summary>
 /// Foo
 /// </summary>
-<<<<<<< HEAD
 public delegate
 void TypeName();";
-            await this.VerifyCSharpDiagnosticAsync(testCode, EmptyDiagnosticResults, CancellationToken.None);
-=======
-public delegate 
-TypeName();";
-            await this.VerifyCSharpDiagnosticAsync(testCode, EmptyDiagnosticResults, CancellationToken.None).ConfigureAwait(false);
->>>>>>> 523908f0
+            await this.VerifyCSharpDiagnosticAsync(testCode, EmptyDiagnosticResults, CancellationToken.None).ConfigureAwait(false);
         }
 
         [Fact]
@@ -223,15 +112,9 @@
         {
             var testCode = @"
 /// <inheritdoc/>
-<<<<<<< HEAD
 public delegate
 void TypeName();";
-            await this.VerifyCSharpDiagnosticAsync(testCode, EmptyDiagnosticResults, CancellationToken.None);
-=======
-public delegate 
-TypeName();";
-            await this.VerifyCSharpDiagnosticAsync(testCode, EmptyDiagnosticResults, CancellationToken.None).ConfigureAwait(false);
->>>>>>> 523908f0
+            await this.VerifyCSharpDiagnosticAsync(testCode, EmptyDiagnosticResults, CancellationToken.None).ConfigureAwait(false);
         }
 
         [Fact]
