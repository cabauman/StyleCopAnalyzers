--- conflicted
+++ resolved
@@ -424,10 +424,6 @@
             await this.VerifyCSharpFixAsync(test, fixedTest, cancellationToken: CancellationToken.None).ConfigureAwait(false);
         }
 
-<<<<<<< HEAD
-        [Fact]
-        public async Task TestPrefixUnaryOperatorInInterpolationBracesAsync()
-=======
         [Theory]
         [InlineData("")]
         [InlineData(" ")]
@@ -452,70 +448,26 @@
         [Fact]
         [WorkItem(2289, "https://github.com/DotNetAnalyzers/StyleCopAnalyzers/issues/2289")]
         public async Task TestSpaceAfterUnaryOperatorInInterpolationAlignmentClauseAsync()
->>>>>>> a3f3097b
-        {
-            string testFormat = @"namespace Namespace
-{{
-    class Type
-    {{
-        void Foo()
-        {{
-<<<<<<< HEAD
-            string x = $""{{{0}}}"";
-=======
+        {
+            string testFormat = @"namespace Namespace
+{{
+    class Type
+    {{
+        void Foo()
+        {{
             string msg = $""{{5,{0}}}"";
->>>>>>> a3f3097b
-        }}
-    }}
-}}
-";
-
-            // in all cases the final output should be the following
-            string fixedTest = @"namespace Namespace
-{
-    class Type
-    {
-        void Foo()
-        {
-<<<<<<< HEAD
-            string x = $""{" + this.Sign + @"0}"";
-        }
-    }
-}
-";
-
-            await this.VerifyCSharpDiagnosticAsync(fixedTest, EmptyDiagnosticResults, CancellationToken.None).ConfigureAwait(false);
-
-            string test = string.Format(testFormat, this.Sign + "0");
-            await this.VerifyCSharpDiagnosticAsync(test, EmptyDiagnosticResults, CancellationToken.None).ConfigureAwait(false);
-            await this.VerifyCSharpFixAsync(test, fixedTest, numberOfFixAllIterations: 0, cancellationToken: CancellationToken.None).ConfigureAwait(false);
-
-            test = string.Format(testFormat, " " + this.Sign + "0");
-            DiagnosticResult[] expected =
-                {
-                    this.CSharpDiagnostic().WithArguments(" not", "preceded").WithLocation(7, 28),
-                };
-            await this.VerifyCSharpDiagnosticAsync(test, expected, CancellationToken.None).ConfigureAwait(false);
-            await this.VerifyCSharpFixAsync(test, fixedTest, cancellationToken: CancellationToken.None).ConfigureAwait(false);
-
-            test = string.Format(testFormat, this.Sign + " 0");
-            expected =
-                new[]
-                {
-                    this.CSharpDiagnostic().WithArguments(" not", "followed").WithLocation(7, 27),
-                };
-            await this.VerifyCSharpDiagnosticAsync(test, expected, CancellationToken.None).ConfigureAwait(false);
-            await this.VerifyCSharpFixAsync(test, fixedTest, cancellationToken: CancellationToken.None).ConfigureAwait(false);
-
-            test = string.Format(testFormat, " " + this.Sign + " 0");
-            expected =
-                new[]
-                {
-                    this.CSharpDiagnostic().WithArguments(" not", "preceded").WithLocation(7, 28),
-                    this.CSharpDiagnostic().WithArguments(" not", "followed").WithLocation(7, 28),
-                };
-            await this.VerifyCSharpDiagnosticAsync(test, expected, CancellationToken.None).ConfigureAwait(false);
-=======
+        }}
+    }}
+}}
+";
+
+            // in all cases the final output should be the following
+            string fixedTest = @"namespace Namespace
+{
+    class Type
+    {
+        void Foo()
+        {
             string msg = $""{5," + this.Sign + @"3}"";
         }
     }
@@ -576,7 +528,68 @@
 
             await this.VerifyCSharpDiagnosticAsync(test, expected, CancellationToken.None).ConfigureAwait(false);
             await this.VerifyCSharpDiagnosticAsync(fixedTest, EmptyDiagnosticResults, CancellationToken.None).ConfigureAwait(false);
->>>>>>> a3f3097b
+            await this.VerifyCSharpFixAsync(test, fixedTest, cancellationToken: CancellationToken.None).ConfigureAwait(false);
+        }
+
+        [Fact]
+        public async Task TestPrefixUnaryOperatorInInterpolationBracesAsync()
+        {
+            string testFormat = @"namespace Namespace
+{{
+    class Type
+    {{
+        void Foo()
+        {{
+            string x = $""{{{0}}}"";
+        }}
+    }}
+}}
+";
+
+            // in all cases the final output should be the following
+            string fixedTest = @"namespace Namespace
+{
+    class Type
+    {
+        void Foo()
+        {
+            string x = $""{" + this.Sign + @"0}"";
+        }
+    }
+}
+";
+
+            await this.VerifyCSharpDiagnosticAsync(fixedTest, EmptyDiagnosticResults, CancellationToken.None).ConfigureAwait(false);
+
+            string test = string.Format(testFormat, this.Sign + "0");
+            await this.VerifyCSharpDiagnosticAsync(test, EmptyDiagnosticResults, CancellationToken.None).ConfigureAwait(false);
+            await this.VerifyCSharpFixAsync(test, fixedTest, numberOfFixAllIterations: 0, cancellationToken: CancellationToken.None).ConfigureAwait(false);
+
+            test = string.Format(testFormat, " " + this.Sign + "0");
+            DiagnosticResult[] expected =
+                {
+                    this.CSharpDiagnostic().WithArguments(" not", "preceded").WithLocation(7, 28),
+                };
+            await this.VerifyCSharpDiagnosticAsync(test, expected, CancellationToken.None).ConfigureAwait(false);
+            await this.VerifyCSharpFixAsync(test, fixedTest, cancellationToken: CancellationToken.None).ConfigureAwait(false);
+
+            test = string.Format(testFormat, this.Sign + " 0");
+            expected =
+                new[]
+                {
+                    this.CSharpDiagnostic().WithArguments(" not", "followed").WithLocation(7, 27),
+                };
+            await this.VerifyCSharpDiagnosticAsync(test, expected, CancellationToken.None).ConfigureAwait(false);
+            await this.VerifyCSharpFixAsync(test, fixedTest, cancellationToken: CancellationToken.None).ConfigureAwait(false);
+
+            test = string.Format(testFormat, " " + this.Sign + " 0");
+            expected =
+                new[]
+                {
+                    this.CSharpDiagnostic().WithArguments(" not", "preceded").WithLocation(7, 28),
+                    this.CSharpDiagnostic().WithArguments(" not", "followed").WithLocation(7, 28),
+                };
+            await this.VerifyCSharpDiagnosticAsync(test, expected, CancellationToken.None).ConfigureAwait(false);
             await this.VerifyCSharpFixAsync(test, fixedTest, cancellationToken: CancellationToken.None).ConfigureAwait(false);
         }
 
