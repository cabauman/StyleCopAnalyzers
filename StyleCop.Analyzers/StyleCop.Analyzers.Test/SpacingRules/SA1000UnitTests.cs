﻿namespace StyleCop.Analyzers.Test.SpacingRules
{
    using System.Threading;
    using System.Threading.Tasks;
    using Microsoft.CodeAnalysis.CodeFixes;
    using Microsoft.CodeAnalysis.Diagnostics;
    using StyleCop.Analyzers.SpacingRules;
    using TestHelper;
    using Xunit;

    /// <summary>
    /// This class contains unit tests for <see cref="SA1000KeywordsMustBeSpacedCorrectly"/> and
    /// <see cref="SA1000CodeFixProvider"/>.
    /// </summary>
    public class SA1000UnitTests : CodeFixVerifier
    {
        [Fact]
        public async Task TestEmptySource()
        {
            var testCode = string.Empty;
            await this.VerifyCSharpDiagnosticAsync(testCode, EmptyDiagnosticResults, CancellationToken.None).ConfigureAwait(false);
        }

        [Fact]
        public async Task TestCatchallStatement()
        {
            string statement = @"try
{
}
catch
{
}
";

            await this.TestKeywordStatement(statement, EmptyDiagnosticResults, statement).ConfigureAwait(false);
        }

        [Fact]
        public async Task TestCatchStatement()
        {
            string statementWithoutSpace = @"try
{
}
catch(Exception ex)
{
}
";

            string statementWithSpace = @"try
{
}
catch (Exception ex)
{
}
";

            await this.TestKeywordStatement(statementWithSpace, EmptyDiagnosticResults, statementWithSpace).ConfigureAwait(false);

            DiagnosticResult expected = this.CSharpDiagnostic().WithArguments("catch", string.Empty, "followed").WithLocation(15, 1);

            await this.TestKeywordStatement(statementWithoutSpace, expected, statementWithSpace).ConfigureAwait(false);
        }

        [Fact]
        public async Task TestFixedStatement()
        {
            string statementWithoutSpace = @"byte[] y = new byte[10];
fixed(byte* b = &y[0])
{
}
";

            string statementWithSpace = @"byte[] y = new byte[10];
fixed (byte* b = &y[0])
{
}
";

            await this.TestKeywordStatement(statementWithSpace, EmptyDiagnosticResults, statementWithSpace).ConfigureAwait(false);

            DiagnosticResult expected = this.CSharpDiagnostic().WithArguments("fixed", string.Empty, "followed").WithLocation(13, 1);

            await this.TestKeywordStatement(statementWithoutSpace, expected, statementWithSpace).ConfigureAwait(false);
        }

        [Fact]
        public async Task TestForStatement()
        {
            string statementWithoutSpace = @"for(int x = 0; x < 10; x++)
{
}
";

            string statementWithSpace = @"for (int x = 0; x < 10; x++)
{
}
";

            await this.TestKeywordStatement(statementWithSpace, EmptyDiagnosticResults, statementWithSpace).ConfigureAwait(false);

            DiagnosticResult expected = this.CSharpDiagnostic().WithArguments("for", string.Empty, "followed").WithLocation(12, 13);

            await this.TestKeywordStatement(statementWithoutSpace, expected, statementWithSpace).ConfigureAwait(false);
        }

        [Fact]
        public async Task TestForeachStatement()
        {
            string statementWithoutSpace = @"foreach(int x in new int[0])
{
}
";

            string statementWithSpace = @"foreach (int x in new int[0])
{
}
";

            await this.TestKeywordStatement(statementWithSpace, EmptyDiagnosticResults, statementWithSpace).ConfigureAwait(false);

            DiagnosticResult expected = this.CSharpDiagnostic().WithArguments("foreach", string.Empty, "followed").WithLocation(12, 13);

            await this.TestKeywordStatement(statementWithoutSpace, expected, statementWithSpace).ConfigureAwait(false);
        }

        [Fact]
        public async Task TestFromStatement()
        {
            string statementWithoutSpace = @"var result = from@x in new int[3] select x;";

            string statementWithSpace = @"var result = from @x in new int[3] select x;";

            await this.TestKeywordStatement(statementWithSpace, EmptyDiagnosticResults, statementWithSpace).ConfigureAwait(false);

            DiagnosticResult expected = this.CSharpDiagnostic().WithArguments("from", string.Empty, "followed").WithLocation(12, 26);

            await this.TestKeywordStatement(statementWithoutSpace, expected, statementWithSpace).ConfigureAwait(false);
        }

        [Fact]
        public async Task TestGroupStatement()
        {
            string statementWithoutSpace = @"var result = from x in new[] { new { A = 3 } }
group@x by x.A into z
select z;";

            string statementWithSpace = @"var result = from x in new[] { new { A = 3 } }
group @x by x.A into z
select z;";

            await this.TestKeywordStatement(statementWithSpace, EmptyDiagnosticResults, statementWithSpace).ConfigureAwait(false);

            DiagnosticResult expected = this.CSharpDiagnostic().WithArguments("group", string.Empty, "followed").WithLocation(13, 1);

            await this.TestKeywordStatement(statementWithoutSpace, expected, statementWithSpace).ConfigureAwait(false);
        }

        [Fact]
        public async Task TestIfStatement()
        {
            string statementWithoutSpace = @"if(true)
{
}
";

            string statementWithSpace = @"if (true)
{
}
";

            await this.TestKeywordStatement(statementWithSpace, EmptyDiagnosticResults, statementWithSpace).ConfigureAwait(false);

            DiagnosticResult expected = this.CSharpDiagnostic().WithArguments("if", string.Empty, "followed").WithLocation(12, 13);

            await this.TestKeywordStatement(statementWithoutSpace, expected, statementWithSpace).ConfigureAwait(false);
        }

        [Fact]
        public async Task TestInStatement()
        {
            string statementWithoutSpace = @"var y = new int[3]; var result = from x in@y select x;";

            string statementWithSpace = @"var y = new int[3]; var result = from x in @y select x;";

            await this.TestKeywordStatement(statementWithSpace, EmptyDiagnosticResults, statementWithSpace).ConfigureAwait(false);

            DiagnosticResult expected = this.CSharpDiagnostic().WithArguments("in", string.Empty, "followed").WithLocation(12, 53);

            await this.TestKeywordStatement(statementWithoutSpace, expected, statementWithSpace).ConfigureAwait(false);
        }

        [Fact]
        public async Task TestIntoStatement()
        {
            string statementWithoutSpace = @"var result = from x in new[] { new { A = 3 } }
group x by x.A into@z
select z;";

            string statementWithSpace = @"var result = from x in new[] { new { A = 3 } }
group x by x.A into @z
select z;";

            await this.TestKeywordStatement(statementWithSpace, EmptyDiagnosticResults, statementWithSpace).ConfigureAwait(false);

            DiagnosticResult expected = this.CSharpDiagnostic().WithArguments("into", string.Empty, "followed").WithLocation(13, 16);

            await this.TestKeywordStatement(statementWithoutSpace, expected, statementWithSpace).ConfigureAwait(false);
        }

        [Fact]
        public async Task TestJoinStatement()
        {
            string statementWithoutSpace = @"var result = from x in new[] { new { A = 3 } }
join@a in new[] { new { B = 3 } } on x.A equals a.B
select x;";

            string statementWithSpace = @"var result = from x in new[] { new { A = 3 } }
join @a in new[] { new { B = 3 } } on x.A equals a.B
select x;";

            await this.TestKeywordStatement(statementWithSpace, EmptyDiagnosticResults, statementWithSpace).ConfigureAwait(false);

            DiagnosticResult expected = this.CSharpDiagnostic().WithArguments("join", string.Empty, "followed").WithLocation(13, 1);

            await this.TestKeywordStatement(statementWithoutSpace, expected, statementWithSpace).ConfigureAwait(false);
        }

        [Fact]
        public async Task TestLetStatement()
        {
            string statementWithoutSpace = @"var result = from x in new int[3]
let@z = 3
select x;";

            string statementWithSpace = @"var result = from x in new int[3]
let @z = 3
select x;";

            await this.TestKeywordStatement(statementWithSpace, EmptyDiagnosticResults, statementWithSpace).ConfigureAwait(false);

            DiagnosticResult expected = this.CSharpDiagnostic().WithArguments("let", string.Empty, "followed").WithLocation(13, 1);

            await this.TestKeywordStatement(statementWithoutSpace, expected, statementWithSpace).ConfigureAwait(false);
        }

        [Fact]
        public async Task TestLockStatement()
        {
            string statementWithoutSpace = @"lock(new object())
{
}
";

            string statementWithSpace = @"lock (new object())
{
}
";

            await this.TestKeywordStatement(statementWithSpace, EmptyDiagnosticResults, statementWithSpace).ConfigureAwait(false);

            DiagnosticResult expected = this.CSharpDiagnostic().WithArguments("lock", string.Empty, "followed").WithLocation(12, 13);

            await this.TestKeywordStatement(statementWithoutSpace, expected, statementWithSpace).ConfigureAwait(false);
        }

        [Fact]
        public async Task TestOrderbyStatement()
        {
            string statementWithoutSpace = @"var result = from x in new[] { new { A = 3 } }
orderby(x.A)
select x;";

            string statementWithSpace = @"var result = from x in new[] { new { A = 3 } }
orderby (x.A)
select x;";

            await this.TestKeywordStatement(statementWithSpace, EmptyDiagnosticResults, statementWithSpace).ConfigureAwait(false);

            DiagnosticResult expected = this.CSharpDiagnostic().WithArguments("orderby", string.Empty, "followed").WithLocation(13, 1);

            await this.TestKeywordStatement(statementWithoutSpace, expected, statementWithSpace).ConfigureAwait(false);
        }

        [Fact]
        public async Task TestReturnVoidStatement()
        {
            string statementWithoutSpace = @"return;";

            string statementWithSpace = @"return ;";

            await this.TestKeywordStatement(statementWithoutSpace, EmptyDiagnosticResults, statementWithoutSpace).ConfigureAwait(false);

            DiagnosticResult expected = this.CSharpDiagnostic().WithArguments("return", " not", "followed").WithLocation(12, 13);

            await this.TestKeywordStatement(statementWithSpace, expected, statementWithoutSpace).ConfigureAwait(false);
        }

        [Fact]
        public async Task TestReturnIntStatement()
        {
            string statementWithoutSpace = @"return(3);";

            string statementWithSpace = @"return (3);";

<<<<<<< HEAD
            await this.TestKeywordStatement(statementWithSpace, EmptyDiagnosticResults, statementWithSpace, returnType: "int");
=======
            await this.TestKeywordStatement(statementWithSpace, EmptyDiagnosticResults, statementWithSpace).ConfigureAwait(false);
>>>>>>> 523908f0

            DiagnosticResult expected = this.CSharpDiagnostic().WithArguments("return", string.Empty, "followed").WithLocation(12, 13);

<<<<<<< HEAD
            await this.TestKeywordStatement(statementWithoutSpace, expected, statementWithSpace, returnType: "int");
=======
            await this.TestKeywordStatement(statementWithoutSpace, expected, statementWithSpace).ConfigureAwait(false);
>>>>>>> 523908f0
        }

        [Fact]
        public async Task TestSelectStatement()
        {
            string statementWithoutSpace = @"var result = from x in new int[3] select@x;";

            string statementWithSpace = @"var result = from x in new int[3] select @x;";

            await this.TestKeywordStatement(statementWithSpace, EmptyDiagnosticResults, statementWithSpace).ConfigureAwait(false);

            DiagnosticResult expected = this.CSharpDiagnostic().WithArguments("select", string.Empty, "followed").WithLocation(12, 47);

            await this.TestKeywordStatement(statementWithoutSpace, expected, statementWithSpace).ConfigureAwait(false);
        }

        [Fact]
        public async Task TestStackallocStatement()
        {
            string statementWithoutSpace = @"int* x = stackalloc@Int32[3];";

            string statementWithSpace = @"int* x = stackalloc @Int32[3];";

            await this.TestKeywordStatement(statementWithSpace, EmptyDiagnosticResults, statementWithSpace).ConfigureAwait(false);

            DiagnosticResult expected = this.CSharpDiagnostic().WithArguments("stackalloc", string.Empty, "followed").WithLocation(12, 22);

            await this.TestKeywordStatement(statementWithoutSpace, expected, statementWithSpace).ConfigureAwait(false);
        }

        [Fact]
        public async Task TestSwitchStatement()
        {
            string statementWithoutSpace = @"switch(3)
{
default:
    break;
}
";

            string statementWithSpace = @"switch (3)
{
default:
    break;
}
";

            await this.TestKeywordStatement(statementWithSpace, EmptyDiagnosticResults, statementWithSpace).ConfigureAwait(false);

            DiagnosticResult expected = this.CSharpDiagnostic().WithArguments("switch", string.Empty, "followed").WithLocation(12, 13);

            await this.TestKeywordStatement(statementWithoutSpace, expected, statementWithSpace).ConfigureAwait(false);
        }

        [Fact]
        public async Task TestThrowStatement()
        {
            string statementWithoutSpace = @"throw(new Exception());";

            string statementWithSpace = @"throw (new Exception());";

            await this.TestKeywordStatement(statementWithSpace, EmptyDiagnosticResults, statementWithSpace).ConfigureAwait(false);

            DiagnosticResult expected = this.CSharpDiagnostic().WithArguments("throw", string.Empty, "followed").WithLocation(12, 13);

            await this.TestKeywordStatement(statementWithoutSpace, expected, statementWithSpace).ConfigureAwait(false);
        }

        [Fact]
        public async Task TestRethrowStatement()
        {
            string statementWithoutSpace = @"try
{
}
catch (Exception ex)
{
    throw;
}
";

            string statementWithSpace = @"try
{
}
catch (Exception ex)
{
    throw ;
}
";

            await this.TestKeywordStatement(statementWithoutSpace, EmptyDiagnosticResults, statementWithoutSpace).ConfigureAwait(false);

            DiagnosticResult expected = this.CSharpDiagnostic().WithArguments("throw", " not", "followed").WithLocation(17, 5);

            await this.TestKeywordStatement(statementWithSpace, expected, statementWithoutSpace).ConfigureAwait(false);
        }

        [Fact]
        public async Task TestUsingStatement()
        {
            string statementWithoutSpace = @"using(default(IDisposable))
{
}
";

            string statementWithSpace = @"using (default(IDisposable))
{
}
";

            await this.TestKeywordStatement(statementWithSpace, EmptyDiagnosticResults, statementWithSpace).ConfigureAwait(false);

            DiagnosticResult expected = this.CSharpDiagnostic().WithArguments("using", string.Empty, "followed").WithLocation(12, 13);

            await this.TestKeywordStatement(statementWithoutSpace, expected, statementWithSpace).ConfigureAwait(false);
        }

        [Fact]
        public async Task TestWhereStatement()
        {
            string statementWithoutSpace = @"var result = from x in new[] { new { A = true } }
where(x.A)
select x;";

            string statementWithSpace = @"var result = from x in new[] { new { A = true } }
where (x.A)
select x;";

            await this.TestKeywordStatement(statementWithSpace, EmptyDiagnosticResults, statementWithSpace).ConfigureAwait(false);

            DiagnosticResult expected = this.CSharpDiagnostic().WithArguments("where", string.Empty, "followed").WithLocation(13, 1);

            await this.TestKeywordStatement(statementWithoutSpace, expected, statementWithSpace).ConfigureAwait(false);
        }

        [Fact]
        public async Task TestWhileStatement()
        {
            string statementWithoutSpace = @"while(false)
{
}
";

            string statementWithSpace = @"while (false)
{
}
";

            await this.TestKeywordStatement(statementWithSpace, EmptyDiagnosticResults, statementWithSpace).ConfigureAwait(false);

            DiagnosticResult expected = this.CSharpDiagnostic().WithArguments("while", string.Empty, "followed").WithLocation(12, 13);

            await this.TestKeywordStatement(statementWithoutSpace, expected, statementWithSpace).ConfigureAwait(false);
        }

        [Fact]
        public async Task TestYieldReturnStatement()
        {
            // There is no way to have a 'yield' keyword which is not followed by a space. All we need to do is verify
            // that no diagnostic is reported for its use with a space.

            string statementWithSpace = @"yield return 3;";
<<<<<<< HEAD
            await this.TestKeywordStatement(statementWithSpace, EmptyDiagnosticResults, statementWithSpace, returnType: "IEnumerable<int>");
        }

        [Fact]
        public async Task TestYieldBreakStatement()
        {
            // There is no way to have a 'yield' keyword which is not followed by a space. All we need to do is verify
            // that no diagnostic is reported for its use with a space.

            string statementWithSpace = @"yield break;";
            await this.TestKeywordStatement(statementWithSpace, EmptyDiagnosticResults, statementWithSpace, returnType: "IEnumerable<int>");
=======
            await this.TestKeywordStatement(statementWithSpace, EmptyDiagnosticResults, statementWithSpace).ConfigureAwait(false);

            string statementWithSpace2 = @"yield break;";
            await this.TestKeywordStatement(statementWithSpace2, EmptyDiagnosticResults, statementWithSpace2).ConfigureAwait(false);
>>>>>>> 523908f0
        }

        [Fact]
        public async Task TestCheckedStatement()
        {
            string statementWithoutSpace = @"int x = checked(3);";

            string statementWithSpace = @"int x = checked (3);";

            await this.TestKeywordStatement(statementWithoutSpace, EmptyDiagnosticResults, statementWithoutSpace).ConfigureAwait(false);

            DiagnosticResult expected = this.CSharpDiagnostic().WithArguments("checked", " not", "followed").WithLocation(12, 21);

<<<<<<< HEAD
            await this.TestKeywordStatement(statementWithSpace, expected, statementWithoutSpace);

            statementWithoutSpace = @"checked{ };";

            statementWithSpace = @"checked { };";

            await this.TestKeywordStatement(statementWithSpace, EmptyDiagnosticResults, statementWithSpace);

            expected = this.CSharpDiagnostic().WithArguments("checked", string.Empty, "followed").WithLocation(12, 13);

            await this.TestKeywordStatement(statementWithoutSpace, expected, statementWithSpace);
=======
            await this.TestKeywordStatement(statementWithSpace, expected, statementWithoutSpace).ConfigureAwait(false);
>>>>>>> 523908f0
        }

        [Fact]
        public async Task TestDefaultCaseStatement()
        {
            string statementWithoutSpace = @"switch (3)
{
default:
    break;
}
";

            string statementWithSpace = @"switch (3)
{
default :
    break;
}
";

            await this.TestKeywordStatement(statementWithoutSpace, EmptyDiagnosticResults, statementWithoutSpace).ConfigureAwait(false);

            DiagnosticResult expected = this.CSharpDiagnostic().WithArguments("default", " not", "followed").WithLocation(14, 1);

            await this.TestKeywordStatement(statementWithSpace, expected, statementWithoutSpace).ConfigureAwait(false);
        }

        [Fact]
        public async Task TestDefaultValueStatement()
        {
            string statementWithoutSpace = @"int x = default(int);";

            string statementWithSpace = @"int x = default (int);";

            await this.TestKeywordStatement(statementWithoutSpace, EmptyDiagnosticResults, statementWithoutSpace).ConfigureAwait(false);

            DiagnosticResult expected = this.CSharpDiagnostic().WithArguments("default", " not", "followed").WithLocation(12, 21);

            await this.TestKeywordStatement(statementWithSpace, expected, statementWithoutSpace).ConfigureAwait(false);
        }

        [Fact]
        public async Task TestNameofStatement()
        {
            string statementWithoutSpace = @"string x = nameof(x);";

            string statementWithSpace = @"string x = nameof (x);";

            await this.TestKeywordStatement(statementWithoutSpace, EmptyDiagnosticResults, statementWithoutSpace).ConfigureAwait(false);

            DiagnosticResult expected = this.CSharpDiagnostic().WithArguments("nameof", " not", "followed").WithLocation(12, 24);

            await this.TestKeywordStatement(statementWithSpace, expected, statementWithoutSpace).ConfigureAwait(false);
        }

        [Fact]
        public async Task TestSizeofStatement()
        {
            string statementWithoutSpace = @"int x = sizeof(int);";

            string statementWithSpace = @"int x = sizeof (int);";

            await this.TestKeywordStatement(statementWithoutSpace, EmptyDiagnosticResults, statementWithoutSpace).ConfigureAwait(false);

            DiagnosticResult expected = this.CSharpDiagnostic().WithArguments("sizeof", " not", "followed").WithLocation(12, 21);

            await this.TestKeywordStatement(statementWithSpace, expected, statementWithoutSpace).ConfigureAwait(false);
        }

        [Fact]
        public async Task TestTypeofStatement()
        {
            string statementWithoutSpace = @"Type x = typeof(int);";

            string statementWithSpace = @"Type x = typeof (int);";

            await this.TestKeywordStatement(statementWithoutSpace, EmptyDiagnosticResults, statementWithoutSpace).ConfigureAwait(false);

            DiagnosticResult expected = this.CSharpDiagnostic().WithArguments("typeof", " not", "followed").WithLocation(12, 22);

            await this.TestKeywordStatement(statementWithSpace, expected, statementWithoutSpace).ConfigureAwait(false);
        }

        [Fact]
        public async Task TestUncheckedStatement()
        {
            string statementWithoutSpace = @"int x = unchecked(3);";

            string statementWithSpace = @"int x = unchecked (3);";

            await this.TestKeywordStatement(statementWithoutSpace, EmptyDiagnosticResults, statementWithoutSpace).ConfigureAwait(false);

            DiagnosticResult expected = this.CSharpDiagnostic().WithArguments("unchecked", " not", "followed").WithLocation(12, 21);

<<<<<<< HEAD
            await this.TestKeywordStatement(statementWithSpace, expected, statementWithoutSpace);

            statementWithoutSpace = @"unchecked{ };";

            statementWithSpace = @"unchecked { };";

            await this.TestKeywordStatement(statementWithSpace, EmptyDiagnosticResults, statementWithSpace);

            expected = this.CSharpDiagnostic().WithArguments("unchecked", string.Empty, "followed").WithLocation(12, 13);

            await this.TestKeywordStatement(statementWithoutSpace, expected, statementWithSpace);
=======
            await this.TestKeywordStatement(statementWithSpace, expected, statementWithoutSpace).ConfigureAwait(false);
>>>>>>> 523908f0
        }

        [Fact]
        public async Task TestNewObjectStatement()
        {
            string statementWithoutSpace = @"int x = new@Int32();";

            string statementWithSpace = @"int x = new @Int32();";

            await this.TestKeywordStatement(statementWithSpace, EmptyDiagnosticResults, statementWithSpace).ConfigureAwait(false);

            DiagnosticResult expected = this.CSharpDiagnostic().WithArguments("new", string.Empty, "followed").WithLocation(12, 21);

            await this.TestKeywordStatement(statementWithoutSpace, expected, statementWithSpace).ConfigureAwait(false);
        }

        [Fact]
        public async Task TestNewArrayStatement()
        {
            string statementWithoutSpace = @"int[] x = new@Int32[3];";

            string statementWithSpace = @"int[] x = new @Int32[3];";

            await this.TestKeywordStatement(statementWithSpace, EmptyDiagnosticResults, statementWithSpace).ConfigureAwait(false);

            DiagnosticResult expected = this.CSharpDiagnostic().WithArguments("new", string.Empty, "followed").WithLocation(12, 23);

            await this.TestKeywordStatement(statementWithoutSpace, expected, statementWithSpace).ConfigureAwait(false);
        }

        [Fact]
        public async Task TestNewImplicitArrayStatement()
        {
            string statementWithoutSpace = @"int[] x = new[] { 3 };";

            string statementWithSpace = @"int[] x = new [] { 3 };";

            await this.TestKeywordStatement(statementWithoutSpace, EmptyDiagnosticResults, statementWithoutSpace).ConfigureAwait(false);

            // this case is handled by SA1026, so it shouldn't be reported here
            await this.TestKeywordStatement(statementWithSpace, EmptyDiagnosticResults, statementWithSpace).ConfigureAwait(false);
        }

        [Fact]
        public async Task TestNewConstructorContraintStatement_Type()
        {
            string statementWithSpace = @"public class Foo<T> where T : new ()
{
}";

            string statementWithoutSpace = @"public class Foo<T> where T : new()
{
}";

<<<<<<< HEAD
            await this.TestKeywordDeclaration(statementWithoutSpace, EmptyDiagnosticResults, statementWithoutSpace);
=======
            await this.VerifyCSharpDiagnosticAsync(statementWithoutSpace, EmptyDiagnosticResults, CancellationToken.None).ConfigureAwait(false);
>>>>>>> 523908f0

            DiagnosticResult expected = this.CSharpDiagnostic().WithArguments("new", " not", "followed").WithLocation(9, 39);

<<<<<<< HEAD
            await this.TestKeywordDeclaration(statementWithSpace, expected, statementWithoutSpace);
=======
            await this.TestKeywordStatement(statementWithSpace, expected, statementWithoutSpace).ConfigureAwait(false);
>>>>>>> 523908f0
        }

        [Fact]
        public async Task TestNewConstructorContraintStatement_TypeWithMultipleConstraints()
        {
            string statementWithSpace = @"public class Foo<T> where T : IDisposable, new ()
{
}";

            string statementWithoutSpace = @"public class Foo<T> where T : IDisposable, new()
{
}";

<<<<<<< HEAD
            await this.TestKeywordDeclaration(statementWithoutSpace, EmptyDiagnosticResults, statementWithoutSpace);
=======
            await this.VerifyCSharpDiagnosticAsync(statementWithoutSpace, EmptyDiagnosticResults, CancellationToken.None).ConfigureAwait(false);
>>>>>>> 523908f0

            DiagnosticResult expected = this.CSharpDiagnostic().WithArguments("new", " not", "followed").WithLocation(9, 52);

<<<<<<< HEAD
            await this.TestKeywordDeclaration(statementWithSpace, expected, statementWithoutSpace);
=======
            await this.TestKeywordStatement(statementWithSpace, expected, statementWithoutSpace).ConfigureAwait(false);
>>>>>>> 523908f0
        }

        [Fact]
        public async Task TestNewConstructorContraintStatement_TypeWithClassConstraints()
        {
            string statementWithSpace = @"public class Foo<T> where T : class, new ()
{
}";

            string statementWithoutSpace = @"public class Foo<T> where T : class, new()
{
}";

<<<<<<< HEAD
            await this.TestKeywordDeclaration(statementWithoutSpace, EmptyDiagnosticResults, statementWithoutSpace);
=======
            await this.VerifyCSharpDiagnosticAsync(statementWithoutSpace, EmptyDiagnosticResults, CancellationToken.None).ConfigureAwait(false);
>>>>>>> 523908f0

            DiagnosticResult expected = this.CSharpDiagnostic().WithArguments("new", " not", "followed").WithLocation(9, 46);

<<<<<<< HEAD
            await this.TestKeywordDeclaration(statementWithSpace, expected, statementWithoutSpace);
=======
            await this.TestKeywordStatement(statementWithSpace, expected, statementWithoutSpace).ConfigureAwait(false);
>>>>>>> 523908f0
        }

        [Fact]
        public async Task TestNewConstructorContraintStatement_Method()
        {
            string statementWithSpace = @"public void Foo<T>() where T : new ()
{
}";

            string statementWithoutSpace = @"public void Foo<T>() where T : new()
{
}";

<<<<<<< HEAD
            await this.TestKeywordDeclaration(statementWithoutSpace, EmptyDiagnosticResults, statementWithoutSpace);
=======
            await this.VerifyCSharpDiagnosticAsync(statementWithoutSpace, EmptyDiagnosticResults, CancellationToken.None).ConfigureAwait(false);
>>>>>>> 523908f0

            DiagnosticResult expected = this.CSharpDiagnostic().WithArguments("new", " not", "followed").WithLocation(9, 40);

<<<<<<< HEAD
            await this.TestKeywordDeclaration(statementWithSpace, expected, statementWithoutSpace);
=======
            await this.TestKeywordStatement(statementWithSpace, expected, statementWithoutSpace).ConfigureAwait(false);
>>>>>>> 523908f0
        }

        [Fact]
        public async Task TestNewConstructorContraintStatement_MethodWithMultipleConstraints()
        {
            string statementWithSpace = @"public void Foo<T>() where T : IDisposable, new ()
{
}";

            string statementWithoutSpace = @"public void Foo<T>() where T : IDisposable, new()
{
}";

<<<<<<< HEAD
            await this.TestKeywordDeclaration(statementWithoutSpace, EmptyDiagnosticResults, statementWithoutSpace);
=======
            await this.VerifyCSharpDiagnosticAsync(statementWithoutSpace, EmptyDiagnosticResults, CancellationToken.None).ConfigureAwait(false);
>>>>>>> 523908f0

            DiagnosticResult expected = this.CSharpDiagnostic().WithArguments("new", " not", "followed").WithLocation(9, 53);

<<<<<<< HEAD
            await this.TestKeywordDeclaration(statementWithSpace, expected, statementWithoutSpace);
=======
            await this.TestKeywordStatement(statementWithSpace, expected, statementWithoutSpace).ConfigureAwait(false);
>>>>>>> 523908f0
        }

        [Fact]
        public async Task TestNewConstructorContraintStatement_MethodWithClassConstraints()
        {
            string statementWithSpace = @"public void Foo<T>() where T : class, new ()
{
}";

            string statementWithoutSpace = @"public void Foo<T>() where T : class, new()
{
}";

<<<<<<< HEAD
            await this.TestKeywordDeclaration(statementWithoutSpace, EmptyDiagnosticResults, statementWithoutSpace);
=======
            await this.VerifyCSharpDiagnosticAsync(statementWithoutSpace, EmptyDiagnosticResults, CancellationToken.None).ConfigureAwait(false);
>>>>>>> 523908f0

            DiagnosticResult expected = this.CSharpDiagnostic().WithArguments("new", " not", "followed").WithLocation(9, 47);

<<<<<<< HEAD
            await this.TestKeywordDeclaration(statementWithSpace, expected, statementWithoutSpace);
=======
            await this.TestKeywordStatement(statementWithSpace, expected, statementWithoutSpace).ConfigureAwait(false);
>>>>>>> 523908f0
        }

        [Fact]
        public async Task TestAwaitIdentifier()
        {
            string statementWithoutSpace = @"var result = await(default(Task<int>));";

            string statementWithSpace = @"var result = await (default(Task<int>));";

            await this.TestKeywordStatement(statementWithoutSpace, EmptyDiagnosticResults, statementWithoutSpace, asyncMethod: false).ConfigureAwait(false);
            await this.TestKeywordStatement(statementWithSpace, EmptyDiagnosticResults, statementWithSpace, asyncMethod: false).ConfigureAwait(false);
        }

        [Fact]
        public async Task TestAwaitStatement()
        {
            string statementWithoutSpace = @"var result = await(default(Task<int>));";

            string statementWithSpace = @"var result = await (default(Task<int>));";

            await this.TestKeywordStatement(statementWithSpace, EmptyDiagnosticResults, statementWithSpace, asyncMethod: true).ConfigureAwait(false);

            DiagnosticResult expected = this.CSharpDiagnostic().WithArguments("await", string.Empty, "followed").WithLocation(12, 26);

            await this.TestKeywordStatement(statementWithoutSpace, expected, statementWithSpace, asyncMethod: true).ConfigureAwait(false);
        }

        [Fact]
        public async Task TestCaseStatement()
        {
            string statementWithoutSpace = @"switch (3)
{
case(3):
default:
    break;
}
";

            string statementWithSpace = @"switch (3)
{
case (3):
default:
    break;
}
";

            await this.TestKeywordStatement(statementWithSpace, EmptyDiagnosticResults, statementWithSpace).ConfigureAwait(false);

            DiagnosticResult expected = this.CSharpDiagnostic().WithArguments("case", string.Empty, "followed").WithLocation(14, 1);

            await this.TestKeywordStatement(statementWithoutSpace, expected, statementWithSpace).ConfigureAwait(false);
        }

        [Fact]
        public async Task TestGotoCaseStatement()
        {
            string statementWithoutSpace = @"switch (3)
{
case 2:
    goto case(3);

case 3:
default:
    break;
}
";

            string statementWithSpace = @"switch (3)
{
case 2:
    goto case (3);

case 3:
default:
    break;
}
";

            await this.TestKeywordStatement(statementWithSpace, EmptyDiagnosticResults, statementWithSpace).ConfigureAwait(false);

            DiagnosticResult expected = this.CSharpDiagnostic().WithArguments("case", string.Empty, "followed").WithLocation(15, 10);

            await this.TestKeywordStatement(statementWithoutSpace, expected, statementWithSpace).ConfigureAwait(false);
        }

        private Task TestKeywordStatement(string statement, DiagnosticResult expected, string fixedStatement, string returnType = "void", bool asyncMethod = false)
        {
            return this.TestKeywordStatement(statement, new[] { expected }, fixedStatement, returnType, asyncMethod);
        }

        private async Task TestKeywordStatement(string statement, DiagnosticResult[] expected, string fixedStatement, string returnType = "void", bool asyncMethod = false)
        {
            string testCodeFormat = @"
using System;
using System.Collections.Generic;
using System.Linq;
using System.Threading.Tasks;
namespace Namespace
{{
    {2}class ClassName
    {{
        {0}{4} Foo()
        {{
            {1}
        }}
        {3}
    }}
}}
";

            string unsafeModifier = asyncMethod ? string.Empty : "unsafe ";
            string asyncModifier = asyncMethod ? "async " : string.Empty;
            string awaitMethod = asyncMethod ? string.Empty : "int await(Task task) { return 0; }";
            string testCode = string.Format(testCodeFormat, asyncModifier, statement, unsafeModifier, awaitMethod, returnType);
            string fixedTest = string.Format(testCodeFormat, asyncModifier, fixedStatement, unsafeModifier, awaitMethod, returnType);

            await this.VerifyCSharpDiagnosticAsync(testCode, expected, CancellationToken.None);
            await this.VerifyCSharpFixAsync(testCode, fixedTest, cancellationToken: CancellationToken.None);
        }

        private Task TestKeywordDeclaration(string statement, DiagnosticResult expected, string fixedStatement)
        {
            return this.TestKeywordDeclaration(statement, new[] { expected }, fixedStatement);
        }

        private async Task TestKeywordDeclaration(string statement, DiagnosticResult[] expected, string fixedStatement)
        {
            string testCodeFormat = @"
using System;
using System.Linq;
using System.Threading.Tasks;
namespace Namespace
{{
    class ClassName
    {{
        {0}
    }}
}}
";

            string testCode = string.Format(testCodeFormat, statement);
            string fixedTest = string.Format(testCodeFormat, fixedStatement);

            await this.VerifyCSharpDiagnosticAsync(testCode, expected, CancellationToken.None).ConfigureAwait(false);
            await this.VerifyCSharpFixAsync(testCode, fixedTest, cancellationToken: CancellationToken.None).ConfigureAwait(false);
        }

        protected override CodeFixProvider GetCSharpCodeFixProvider()
        {
            return new SA1000CodeFixProvider();
        }

        protected override DiagnosticAnalyzer GetCSharpDiagnosticAnalyzer()
        {
            return new SA1000KeywordsMustBeSpacedCorrectly();
        }
    }
}<|MERGE_RESOLUTION|>--- conflicted
+++ resolved
@@ -302,19 +302,11 @@
 
             string statementWithSpace = @"return (3);";
 
-<<<<<<< HEAD
-            await this.TestKeywordStatement(statementWithSpace, EmptyDiagnosticResults, statementWithSpace, returnType: "int");
-=======
-            await this.TestKeywordStatement(statementWithSpace, EmptyDiagnosticResults, statementWithSpace).ConfigureAwait(false);
->>>>>>> 523908f0
+            await this.TestKeywordStatement(statementWithSpace, EmptyDiagnosticResults, statementWithSpace, returnType: "int").ConfigureAwait(false);
 
             DiagnosticResult expected = this.CSharpDiagnostic().WithArguments("return", string.Empty, "followed").WithLocation(12, 13);
 
-<<<<<<< HEAD
-            await this.TestKeywordStatement(statementWithoutSpace, expected, statementWithSpace, returnType: "int");
-=======
-            await this.TestKeywordStatement(statementWithoutSpace, expected, statementWithSpace).ConfigureAwait(false);
->>>>>>> 523908f0
+            await this.TestKeywordStatement(statementWithoutSpace, expected, statementWithSpace, returnType: "int").ConfigureAwait(false);
         }
 
         [Fact]
@@ -476,8 +468,7 @@
             // that no diagnostic is reported for its use with a space.
 
             string statementWithSpace = @"yield return 3;";
-<<<<<<< HEAD
-            await this.TestKeywordStatement(statementWithSpace, EmptyDiagnosticResults, statementWithSpace, returnType: "IEnumerable<int>");
+            await this.TestKeywordStatement(statementWithSpace, EmptyDiagnosticResults, statementWithSpace, returnType: "IEnumerable<int>").ConfigureAwait(false);
         }
 
         [Fact]
@@ -487,13 +478,7 @@
             // that no diagnostic is reported for its use with a space.
 
             string statementWithSpace = @"yield break;";
-            await this.TestKeywordStatement(statementWithSpace, EmptyDiagnosticResults, statementWithSpace, returnType: "IEnumerable<int>");
-=======
-            await this.TestKeywordStatement(statementWithSpace, EmptyDiagnosticResults, statementWithSpace).ConfigureAwait(false);
-
-            string statementWithSpace2 = @"yield break;";
-            await this.TestKeywordStatement(statementWithSpace2, EmptyDiagnosticResults, statementWithSpace2).ConfigureAwait(false);
->>>>>>> 523908f0
+            await this.TestKeywordStatement(statementWithSpace, EmptyDiagnosticResults, statementWithSpace, returnType: "IEnumerable<int>").ConfigureAwait(false);
         }
 
         [Fact]
@@ -507,8 +492,7 @@
 
             DiagnosticResult expected = this.CSharpDiagnostic().WithArguments("checked", " not", "followed").WithLocation(12, 21);
 
-<<<<<<< HEAD
-            await this.TestKeywordStatement(statementWithSpace, expected, statementWithoutSpace);
+            await this.TestKeywordStatement(statementWithSpace, expected, statementWithoutSpace).ConfigureAwait(false);
 
             statementWithoutSpace = @"checked{ };";
 
@@ -519,9 +503,6 @@
             expected = this.CSharpDiagnostic().WithArguments("checked", string.Empty, "followed").WithLocation(12, 13);
 
             await this.TestKeywordStatement(statementWithoutSpace, expected, statementWithSpace);
-=======
-            await this.TestKeywordStatement(statementWithSpace, expected, statementWithoutSpace).ConfigureAwait(false);
->>>>>>> 523908f0
         }
 
         [Fact]
@@ -615,8 +596,7 @@
 
             DiagnosticResult expected = this.CSharpDiagnostic().WithArguments("unchecked", " not", "followed").WithLocation(12, 21);
 
-<<<<<<< HEAD
-            await this.TestKeywordStatement(statementWithSpace, expected, statementWithoutSpace);
+            await this.TestKeywordStatement(statementWithSpace, expected, statementWithoutSpace).ConfigureAwait(false);
 
             statementWithoutSpace = @"unchecked{ };";
 
@@ -627,9 +607,6 @@
             expected = this.CSharpDiagnostic().WithArguments("unchecked", string.Empty, "followed").WithLocation(12, 13);
 
             await this.TestKeywordStatement(statementWithoutSpace, expected, statementWithSpace);
-=======
-            await this.TestKeywordStatement(statementWithSpace, expected, statementWithoutSpace).ConfigureAwait(false);
->>>>>>> 523908f0
         }
 
         [Fact]
@@ -684,19 +661,11 @@
 {
 }";
 
-<<<<<<< HEAD
-            await this.TestKeywordDeclaration(statementWithoutSpace, EmptyDiagnosticResults, statementWithoutSpace);
-=======
-            await this.VerifyCSharpDiagnosticAsync(statementWithoutSpace, EmptyDiagnosticResults, CancellationToken.None).ConfigureAwait(false);
->>>>>>> 523908f0
+            await this.TestKeywordDeclaration(statementWithoutSpace, EmptyDiagnosticResults, statementWithoutSpace).ConfigureAwait(false);
 
             DiagnosticResult expected = this.CSharpDiagnostic().WithArguments("new", " not", "followed").WithLocation(9, 39);
 
-<<<<<<< HEAD
-            await this.TestKeywordDeclaration(statementWithSpace, expected, statementWithoutSpace);
-=======
-            await this.TestKeywordStatement(statementWithSpace, expected, statementWithoutSpace).ConfigureAwait(false);
->>>>>>> 523908f0
+            await this.TestKeywordDeclaration(statementWithSpace, expected, statementWithoutSpace).ConfigureAwait(false);
         }
 
         [Fact]
@@ -710,19 +679,11 @@
 {
 }";
 
-<<<<<<< HEAD
-            await this.TestKeywordDeclaration(statementWithoutSpace, EmptyDiagnosticResults, statementWithoutSpace);
-=======
-            await this.VerifyCSharpDiagnosticAsync(statementWithoutSpace, EmptyDiagnosticResults, CancellationToken.None).ConfigureAwait(false);
->>>>>>> 523908f0
+            await this.TestKeywordDeclaration(statementWithoutSpace, EmptyDiagnosticResults, statementWithoutSpace).ConfigureAwait(false);
 
             DiagnosticResult expected = this.CSharpDiagnostic().WithArguments("new", " not", "followed").WithLocation(9, 52);
 
-<<<<<<< HEAD
-            await this.TestKeywordDeclaration(statementWithSpace, expected, statementWithoutSpace);
-=======
-            await this.TestKeywordStatement(statementWithSpace, expected, statementWithoutSpace).ConfigureAwait(false);
->>>>>>> 523908f0
+            await this.TestKeywordDeclaration(statementWithSpace, expected, statementWithoutSpace).ConfigureAwait(false);
         }
 
         [Fact]
@@ -736,19 +697,11 @@
 {
 }";
 
-<<<<<<< HEAD
-            await this.TestKeywordDeclaration(statementWithoutSpace, EmptyDiagnosticResults, statementWithoutSpace);
-=======
-            await this.VerifyCSharpDiagnosticAsync(statementWithoutSpace, EmptyDiagnosticResults, CancellationToken.None).ConfigureAwait(false);
->>>>>>> 523908f0
+            await this.TestKeywordDeclaration(statementWithoutSpace, EmptyDiagnosticResults, statementWithoutSpace).ConfigureAwait(false);
 
             DiagnosticResult expected = this.CSharpDiagnostic().WithArguments("new", " not", "followed").WithLocation(9, 46);
 
-<<<<<<< HEAD
-            await this.TestKeywordDeclaration(statementWithSpace, expected, statementWithoutSpace);
-=======
-            await this.TestKeywordStatement(statementWithSpace, expected, statementWithoutSpace).ConfigureAwait(false);
->>>>>>> 523908f0
+            await this.TestKeywordDeclaration(statementWithSpace, expected, statementWithoutSpace).ConfigureAwait(false);
         }
 
         [Fact]
@@ -762,19 +715,11 @@
 {
 }";
 
-<<<<<<< HEAD
-            await this.TestKeywordDeclaration(statementWithoutSpace, EmptyDiagnosticResults, statementWithoutSpace);
-=======
-            await this.VerifyCSharpDiagnosticAsync(statementWithoutSpace, EmptyDiagnosticResults, CancellationToken.None).ConfigureAwait(false);
->>>>>>> 523908f0
+            await this.TestKeywordDeclaration(statementWithoutSpace, EmptyDiagnosticResults, statementWithoutSpace).ConfigureAwait(false);
 
             DiagnosticResult expected = this.CSharpDiagnostic().WithArguments("new", " not", "followed").WithLocation(9, 40);
 
-<<<<<<< HEAD
-            await this.TestKeywordDeclaration(statementWithSpace, expected, statementWithoutSpace);
-=======
-            await this.TestKeywordStatement(statementWithSpace, expected, statementWithoutSpace).ConfigureAwait(false);
->>>>>>> 523908f0
+            await this.TestKeywordDeclaration(statementWithSpace, expected, statementWithoutSpace).ConfigureAwait(false);
         }
 
         [Fact]
@@ -788,19 +733,11 @@
 {
 }";
 
-<<<<<<< HEAD
-            await this.TestKeywordDeclaration(statementWithoutSpace, EmptyDiagnosticResults, statementWithoutSpace);
-=======
-            await this.VerifyCSharpDiagnosticAsync(statementWithoutSpace, EmptyDiagnosticResults, CancellationToken.None).ConfigureAwait(false);
->>>>>>> 523908f0
+            await this.TestKeywordDeclaration(statementWithoutSpace, EmptyDiagnosticResults, statementWithoutSpace).ConfigureAwait(false);
 
             DiagnosticResult expected = this.CSharpDiagnostic().WithArguments("new", " not", "followed").WithLocation(9, 53);
 
-<<<<<<< HEAD
-            await this.TestKeywordDeclaration(statementWithSpace, expected, statementWithoutSpace);
-=======
-            await this.TestKeywordStatement(statementWithSpace, expected, statementWithoutSpace).ConfigureAwait(false);
->>>>>>> 523908f0
+            await this.TestKeywordDeclaration(statementWithSpace, expected, statementWithoutSpace).ConfigureAwait(false);
         }
 
         [Fact]
@@ -814,19 +751,11 @@
 {
 }";
 
-<<<<<<< HEAD
-            await this.TestKeywordDeclaration(statementWithoutSpace, EmptyDiagnosticResults, statementWithoutSpace);
-=======
-            await this.VerifyCSharpDiagnosticAsync(statementWithoutSpace, EmptyDiagnosticResults, CancellationToken.None).ConfigureAwait(false);
->>>>>>> 523908f0
+            await this.TestKeywordDeclaration(statementWithoutSpace, EmptyDiagnosticResults, statementWithoutSpace).ConfigureAwait(false);
 
             DiagnosticResult expected = this.CSharpDiagnostic().WithArguments("new", " not", "followed").WithLocation(9, 47);
 
-<<<<<<< HEAD
-            await this.TestKeywordDeclaration(statementWithSpace, expected, statementWithoutSpace);
-=======
-            await this.TestKeywordStatement(statementWithSpace, expected, statementWithoutSpace).ConfigureAwait(false);
->>>>>>> 523908f0
+            await this.TestKeywordDeclaration(statementWithSpace, expected, statementWithoutSpace).ConfigureAwait(false);
         }
 
         [Fact]
