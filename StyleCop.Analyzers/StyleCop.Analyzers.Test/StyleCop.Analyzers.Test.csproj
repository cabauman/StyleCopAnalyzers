--- conflicted
+++ resolved
@@ -165,13 +165,8 @@
     <Compile Include="LayoutRules\SA1500\SA1500UnitTests.Structs.cs" />
     <Compile Include="LayoutRules\SA1500\SA1500UnitTests.Switches.cs" />
     <Compile Include="LayoutRules\SA1500\SA1500UnitTests.TryCatchFinallys.cs" />
-<<<<<<< HEAD
-    <Compile Include="LayoutRules\SA1503UnitTests.cs" />
-    <Compile Include="LayoutRules\SA1504UnitTests.cs" />
-=======
-    <Compile Include="LayoutRules\SA1502\SA1502UnitTests.TypeDeclarations.cs" />
     <Compile Include="LayoutRules\SA1502\SA1502UnitTests.Constructors.cs" />
-    <Compile Include="LayoutRules\SA1502UnitTests.cs" />
+    <Compile Include="LayoutRules\SA1502\SA1502UnitTests.cs" />
     <Compile Include="LayoutRules\SA1502\SA1502UnitTests.Destructors.cs" />
     <Compile Include="LayoutRules\SA1502\SA1502UnitTests.Enums.cs" />
     <Compile Include="LayoutRules\SA1502\SA1502UnitTests.Events.cs" />
@@ -180,7 +175,9 @@
     <Compile Include="LayoutRules\SA1502\SA1502UnitTests.Methods.cs" />
     <Compile Include="LayoutRules\SA1502\SA1502UnitTests.Namespaces.cs" />
     <Compile Include="LayoutRules\SA1502\SA1502UnitTests.Properties.cs" />
->>>>>>> b7ecb879
+    <Compile Include="LayoutRules\SA1502\SA1502UnitTests.TypeDeclarations.cs" />
+    <Compile Include="LayoutRules\SA1503UnitTests.cs" />
+    <Compile Include="LayoutRules\SA1504UnitTests.cs" />
     <Compile Include="LayoutRules\SA1507UnitTests.cs" />
     <Compile Include="LayoutRules\SA1509UnitTests.cs" />
     <Compile Include="LayoutRules\SA1513UnitTests.cs" />
