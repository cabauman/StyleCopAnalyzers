﻿<?xml version="1.0" encoding="utf-8"?>
<Project ToolsVersion="4.0" DefaultTargets="Build" xmlns="http://schemas.microsoft.com/developer/msbuild/2003">
  <Import Project="..\..\packages\xunit.runner.visualstudio.2.0.0\build\net20\xunit.runner.visualstudio.props" Condition="Exists('..\..\packages\xunit.runner.visualstudio.2.0.0\build\net20\xunit.runner.visualstudio.props')" />
  <Import Project="..\..\packages\xunit.core.2.0.0\build\Xamarin.iOS\xunit.core.props" Condition="Exists('..\..\packages\xunit.core.2.0.0\build\Xamarin.iOS\xunit.core.props')" />
  <Import Project="..\..\packages\xunit.core.2.0.0\build\portable-net45+win+wpa81+wp80+monotouch+monoandroid+Xamarin.iOS\xunit.core.props" Condition="Exists('..\..\packages\xunit.core.2.0.0\build\portable-net45+win+wpa81+wp80+monotouch+monoandroid+Xamarin.iOS\xunit.core.props')" />
  <PropertyGroup>
    <Configuration Condition=" '$(Configuration)' == '' ">Debug</Configuration>
    <Platform Condition=" '$(Platform)' == '' ">AnyCPU</Platform>
    <ProductVersion>8.0.30703</ProductVersion>
    <SchemaVersion>2.0</SchemaVersion>
    <ProjectGuid>{3EB54B68-A7AA-45E8-A97B-A0746712140B}</ProjectGuid>
    <ProjectTypeGuids>{3AC096D0-A1C2-E12C-1390-A8335801FDAB};{FAE04EC0-301F-11D3-BF4B-00C04F79EFBC}</ProjectTypeGuids>
    <OutputType>Library</OutputType>
    <AppDesignerFolder>Properties</AppDesignerFolder>
    <RootNamespace>StyleCop.Analyzers.Test</RootNamespace>
    <AssemblyName>StyleCop.Analyzers.Test</AssemblyName>
    <TargetFrameworkVersion>v4.5</TargetFrameworkVersion>
    <FileAlignment>512</FileAlignment>
    <TargetFrameworkProfile />
  </PropertyGroup>
  <PropertyGroup Condition=" '$(Configuration)|$(Platform)' == 'Debug|AnyCPU' ">
    <DebugSymbols>true</DebugSymbols>
    <DebugType>full</DebugType>
    <Optimize>false</Optimize>
    <OutputPath>bin\Debug\</OutputPath>
    <DefineConstants>DEBUG;TRACE</DefineConstants>
    <ErrorReport>prompt</ErrorReport>
    <WarningLevel>4</WarningLevel>
    <Prefer32Bit>false</Prefer32Bit>
    <DocumentationFile>bin\Debug\StyleCop.Analyzers.Test.xml</DocumentationFile>
    <NoWarn>1591</NoWarn>
    <CodeAnalysisRuleSet>..\StyleCop.Analyzers.ruleset</CodeAnalysisRuleSet>
  </PropertyGroup>
  <PropertyGroup Condition=" '$(Configuration)|$(Platform)' == 'Release|AnyCPU' ">
    <DebugType>pdbonly</DebugType>
    <Optimize>true</Optimize>
    <OutputPath>bin\Release\</OutputPath>
    <DefineConstants>TRACE</DefineConstants>
    <ErrorReport>prompt</ErrorReport>
    <WarningLevel>4</WarningLevel>
    <Prefer32Bit>false</Prefer32Bit>
    <DocumentationFile>bin\Release\StyleCop.Analyzers.Test.xml</DocumentationFile>
    <NoWarn>1591</NoWarn>
    <CodeAnalysisRuleSet>..\StyleCop.Analyzers.ruleset</CodeAnalysisRuleSet>
  </PropertyGroup>
  <ItemGroup>
    <Reference Include="Microsoft.CodeAnalysis, Version=1.0.0.0, Culture=neutral, PublicKeyToken=31bf3856ad364e35, processorArchitecture=MSIL">
      <SpecificVersion>False</SpecificVersion>
      <HintPath>..\..\packages\Microsoft.CodeAnalysis.Common.1.0.0-rc1\lib\net45\Microsoft.CodeAnalysis.dll</HintPath>
    </Reference>
    <Reference Include="Microsoft.CodeAnalysis.CSharp, Version=1.0.0.0, Culture=neutral, PublicKeyToken=31bf3856ad364e35, processorArchitecture=MSIL">
      <SpecificVersion>False</SpecificVersion>
      <HintPath>..\..\packages\Microsoft.CodeAnalysis.CSharp.1.0.0-rc1\lib\net45\Microsoft.CodeAnalysis.CSharp.dll</HintPath>
    </Reference>
    <Reference Include="Microsoft.CodeAnalysis.CSharp.Desktop, Version=1.0.0.0, Culture=neutral, PublicKeyToken=31bf3856ad364e35, processorArchitecture=MSIL">
      <SpecificVersion>False</SpecificVersion>
      <HintPath>..\..\packages\Microsoft.CodeAnalysis.CSharp.1.0.0-rc1\lib\net45\Microsoft.CodeAnalysis.CSharp.Desktop.dll</HintPath>
    </Reference>
    <Reference Include="Microsoft.CodeAnalysis.CSharp.Workspaces, Version=1.0.0.0, Culture=neutral, PublicKeyToken=31bf3856ad364e35, processorArchitecture=MSIL">
      <SpecificVersion>False</SpecificVersion>
      <HintPath>..\..\packages\Microsoft.CodeAnalysis.CSharp.Workspaces.1.0.0-rc1\lib\net45\Microsoft.CodeAnalysis.CSharp.Workspaces.dll</HintPath>
    </Reference>
    <Reference Include="Microsoft.CodeAnalysis.CSharp.Workspaces.Desktop, Version=1.0.0.0, Culture=neutral, PublicKeyToken=31bf3856ad364e35, processorArchitecture=MSIL">
      <SpecificVersion>False</SpecificVersion>
      <HintPath>..\..\packages\Microsoft.CodeAnalysis.CSharp.Workspaces.1.0.0-rc1\lib\net45\Microsoft.CodeAnalysis.CSharp.Workspaces.Desktop.dll</HintPath>
    </Reference>
    <Reference Include="Microsoft.CodeAnalysis.Desktop, Version=1.0.0.0, Culture=neutral, PublicKeyToken=31bf3856ad364e35, processorArchitecture=MSIL">
      <SpecificVersion>False</SpecificVersion>
      <HintPath>..\..\packages\Microsoft.CodeAnalysis.Common.1.0.0-rc1\lib\net45\Microsoft.CodeAnalysis.Desktop.dll</HintPath>
    </Reference>
    <Reference Include="Microsoft.CodeAnalysis.Workspaces, Version=1.0.0.0, Culture=neutral, PublicKeyToken=31bf3856ad364e35, processorArchitecture=MSIL">
      <SpecificVersion>False</SpecificVersion>
      <HintPath>..\..\packages\Microsoft.CodeAnalysis.Workspaces.Common.1.0.0-rc1\lib\net45\Microsoft.CodeAnalysis.Workspaces.dll</HintPath>
    </Reference>
    <Reference Include="Microsoft.CodeAnalysis.Workspaces.Desktop, Version=1.0.0.0, Culture=neutral, PublicKeyToken=31bf3856ad364e35, processorArchitecture=MSIL">
      <SpecificVersion>False</SpecificVersion>
      <HintPath>..\..\packages\Microsoft.CodeAnalysis.Workspaces.Common.1.0.0-rc1\lib\net45\Microsoft.CodeAnalysis.Workspaces.Desktop.dll</HintPath>
    </Reference>
    <Reference Include="System" />
    <Reference Include="System.Collections.Immutable, Version=1.1.33.0, Culture=neutral, PublicKeyToken=b03f5f7f11d50a3a, processorArchitecture=MSIL">
      <SpecificVersion>False</SpecificVersion>
      <HintPath>..\..\packages\System.Collections.Immutable.1.1.33-beta\lib\portable-net45+win8+wp8+wpa81\System.Collections.Immutable.dll</HintPath>
    </Reference>
    <Reference Include="System.Composition.AttributedModel">
      <HintPath>..\..\packages\Microsoft.Composition.1.0.27\lib\portable-net45+win8+wp8+wpa81\System.Composition.AttributedModel.dll</HintPath>
    </Reference>
    <Reference Include="System.Composition.Convention">
      <HintPath>..\..\packages\Microsoft.Composition.1.0.27\lib\portable-net45+win8+wp8+wpa81\System.Composition.Convention.dll</HintPath>
    </Reference>
    <Reference Include="System.Composition.Hosting">
      <HintPath>..\..\packages\Microsoft.Composition.1.0.27\lib\portable-net45+win8+wp8+wpa81\System.Composition.Hosting.dll</HintPath>
    </Reference>
    <Reference Include="System.Composition.Runtime">
      <HintPath>..\..\packages\Microsoft.Composition.1.0.27\lib\portable-net45+win8+wp8+wpa81\System.Composition.Runtime.dll</HintPath>
    </Reference>
    <Reference Include="System.Composition.TypedParts">
      <HintPath>..\..\packages\Microsoft.Composition.1.0.27\lib\portable-net45+win8+wp8+wpa81\System.Composition.TypedParts.dll</HintPath>
    </Reference>
    <Reference Include="System.Core" />
    <Reference Include="System.Reflection.Metadata, Version=1.0.18.0, Culture=neutral, PublicKeyToken=b03f5f7f11d50a3a, processorArchitecture=MSIL">
      <SpecificVersion>False</SpecificVersion>
      <HintPath>..\..\packages\System.Reflection.Metadata.1.0.18-beta\lib\portable-net45+win8\System.Reflection.Metadata.dll</HintPath>
    </Reference>
    <Reference Include="System.Xml.Linq" />
    <Reference Include="System.Data.DataSetExtensions" />
    <Reference Include="Microsoft.CSharp" />
    <Reference Include="System.Data" />
    <Reference Include="System.Xml" />
    <Reference Include="xunit.abstractions, Version=2.0.0.0, Culture=neutral, PublicKeyToken=8d05b1bb7a6fdb6c, processorArchitecture=MSIL">
      <HintPath>..\..\packages\xunit.abstractions.2.0.0\lib\net35\xunit.abstractions.dll</HintPath>
      <Private>True</Private>
    </Reference>
    <Reference Include="xunit.assert, Version=2.0.0.2929, Culture=neutral, PublicKeyToken=8d05b1bb7a6fdb6c, processorArchitecture=MSIL">
      <HintPath>..\..\packages\xunit.assert.2.0.0\lib\portable-net45+win+wpa81+wp80+monotouch+monoandroid+Xamarin.iOS\xunit.assert.dll</HintPath>
      <Private>True</Private>
    </Reference>
    <Reference Include="xunit.core, Version=2.0.0.2929, Culture=neutral, PublicKeyToken=8d05b1bb7a6fdb6c, processorArchitecture=MSIL">
      <HintPath>..\..\packages\xunit.extensibility.core.2.0.0\lib\portable-net45+win+wpa81+wp80+monotouch+monoandroid+Xamarin.iOS\xunit.core.dll</HintPath>
      <Private>True</Private>
    </Reference>
  </ItemGroup>
  <ItemGroup>
    <Compile Include="DocumentationRules\SA1600UnitTests.cs" />
    <Compile Include="DocumentationRules\SA1601UnitTests.cs" />
    <Compile Include="DocumentationRules\SA1602UnitTests.cs" />
    <Compile Include="DocumentationRules\SA1603UnitTests.cs" />
    <Compile Include="DocumentationRules\SA1604UnitTests.cs" />
    <Compile Include="DocumentationRules\SA1605UnitTests.cs" />
    <Compile Include="DocumentationRules\SA1606UnitTests.cs" />
    <Compile Include="DocumentationRules\SA1607UnitTests.cs" />
    <Compile Include="DocumentationRules\SA1608UnitTests.cs" />
    <Compile Include="DocumentationRules\SA1609UnitTests.cs" />
    <Compile Include="DocumentationRules\SA1610UnitTests.cs" />
    <Compile Include="DocumentationRules\SA1611UnitTests.cs" />
    <Compile Include="DocumentationRules\SA1613UnitTests.cs" />
    <Compile Include="DocumentationRules\SA1614UnitTests.cs" />
    <Compile Include="DocumentationRules\SA1617UnitTests.cs" />
    <Compile Include="DocumentationRules\SA1626UnitTests.cs" />
    <Compile Include="DocumentationRules\SA1642UnitTests.cs" />
    <Compile Include="DocumentationRules\SA1643UnitTests.cs" />
    <Compile Include="Helpers\CodeFixVerifier.Helper.cs" />
    <Compile Include="Helpers\DiagnosticResult.cs" />
    <Compile Include="Helpers\DiagnosticVerifier.Helper.cs" />
<<<<<<< HEAD
    <Compile Include="LayoutRules\SA1500\SA1500UnitTests.Blocks.cs" />
    <Compile Include="LayoutRules\SA1500\SA1500UnitTests.Classes.cs" />
    <Compile Include="LayoutRules\SA1500\SA1500UnitTests.Constructors.cs" />
    <Compile Include="LayoutRules\SA1500\SA1500UnitTests.cs" />
    <Compile Include="LayoutRules\SA1500\SA1500UnitTests.Delegates.cs" />
    <Compile Include="LayoutRules\SA1500\SA1500UnitTests.Destructors.cs" />
    <Compile Include="LayoutRules\SA1500\SA1500UnitTests.DoWhiles.cs" />
    <Compile Include="LayoutRules\SA1500\SA1500UnitTests.Enums.cs" />
    <Compile Include="LayoutRules\SA1500\SA1500UnitTests.Events.cs" />
    <Compile Include="LayoutRules\SA1500\SA1500UnitTests.Ifs.cs" />
    <Compile Include="LayoutRules\SA1500\SA1500UnitTests.Indexers.cs" />
    <Compile Include="LayoutRules\SA1500\SA1500UnitTests.Interfaces.cs" />
    <Compile Include="LayoutRules\SA1500\SA1500UnitTests.LambdaExpressions.cs" />
    <Compile Include="LayoutRules\SA1500\SA1500UnitTests.Methods.cs" />
    <Compile Include="LayoutRules\SA1500\SA1500UnitTests.Namespaces.cs" />
    <Compile Include="LayoutRules\SA1500\SA1500UnitTests.ObjectInitializers.cs" />
    <Compile Include="LayoutRules\SA1500\SA1500UnitTests.Properties.cs" />
    <Compile Include="LayoutRules\SA1500\SA1500UnitTests.StatementBlocks.cs" />
    <Compile Include="LayoutRules\SA1500\SA1500UnitTests.Structs.cs" />
    <Compile Include="LayoutRules\SA1500\SA1500UnitTests.Switches.cs" />
    <Compile Include="LayoutRules\SA1500\SA1500UnitTests.TryCatchFinallys.cs" />
    <Compile Include="LayoutRules\SA1507UnitTests.cs" />
    <Compile Include="LayoutRules\SA1513UnitTests.cs" />
    <Compile Include="LayoutRules\SA1516UnitTests.cs" />
=======
    <Compile Include="LayoutRules\SA1509UnitTests.cs" />
>>>>>>> fbfa7dd2
    <Compile Include="LayoutRules\SA1517UnitTests.cs" />
    <Compile Include="LayoutRules\SA1518UnitTests.cs" />
    <Compile Include="MaintainabilityRules\DebugMessagesUnitTestsBase.cs" />
    <Compile Include="MaintainabilityRules\FileMayOnlyContainTestBase.cs" />
    <Compile Include="MaintainabilityRules\SA1119UnitTests.cs" />
    <Compile Include="MaintainabilityRules\SA1400UnitTests.cs" />
    <Compile Include="MaintainabilityRules\SA1401UnitTests.cs" />
    <Compile Include="MaintainabilityRules\SA1402UnitTests.cs" />
    <Compile Include="MaintainabilityRules\SA1403UnitTests.cs" />
    <Compile Include="MaintainabilityRules\SA1404UnitTests.cs" />
    <Compile Include="MaintainabilityRules\SA1405UnitTests.cs" />
    <Compile Include="MaintainabilityRules\SA1406UnitTests.cs" />
    <Compile Include="MaintainabilityRules\SA1407UnitTests.cs" />
    <Compile Include="MaintainabilityRules\SA1408UnitTests.cs" />
    <Compile Include="MaintainabilityRules\SA1410UnitTests.cs" />
    <Compile Include="MaintainabilityRules\SA1411UnitTests.cs" />
    <Compile Include="NamingRules\SA1300UnitTests.cs" />
    <Compile Include="NamingRules\SA1301UnitTests.cs" />
    <Compile Include="NamingRules\SA1302UnitTests.cs" />
    <Compile Include="NamingRules\SA1303UnitTests.cs" />
    <Compile Include="NamingRules\SA1304UnitTests.cs" />
    <Compile Include="NamingRules\SA1306UnitTests.cs" />
    <Compile Include="NamingRules\SA1307UnitTests.cs" />
    <Compile Include="NamingRules\SA1308UnitTests.cs" />
    <Compile Include="NamingRules\SA1309UnitTests.cs" />
    <Compile Include="NamingRules\SA1310UnitTests.cs" />
    <Compile Include="NamingRules\SA1311UnitTests.cs" />
    <Compile Include="OrderingRules\SA1201UnitTests.cs" />
    <Compile Include="OrderingRules\SA1212UnitTests.cs" />
    <Compile Include="OrderingRules\SA1213UnitTests.cs" />
    <Compile Include="Properties\AssemblyInfo.cs" />
    <Compile Include="ReadabilityRules\SA1100UnitTests.cs" />
    <Compile Include="ReadabilityRules\SA1101UnitTests.cs" />
    <Compile Include="ReadabilityRules\SA1102UnitTests.cs" />
    <Compile Include="ReadabilityRules\SA1106UnitTests.cs" />
    <Compile Include="ReadabilityRules\SA1110UnitTests.cs" />
    <Compile Include="ReadabilityRules\SA1111UnitTests.cs" />
    <Compile Include="ReadabilityRules\SA1112UnitTests.cs" />
    <Compile Include="ReadabilityRules\SA1113UnitTests.cs" />
    <Compile Include="ReadabilityRules\SA1114UnitTests.cs" />
    <Compile Include="ReadabilityRules\SA1121UnitTests.cs" />
    <Compile Include="ReadabilityRules\SA1122UnitTests.cs" />
    <Compile Include="ReadabilityRules\SA1123UnitTests.cs" />
    <Compile Include="ReadabilityRules\SA1124UnitTests.cs" />
    <Compile Include="ReadabilityRules\SA1125UnitTests.cs" />
    <Compile Include="SpacingRules\NumberSignSpacingTestBase.cs" />
    <Compile Include="SpacingRules\SA1000UnitTests.cs" />
    <Compile Include="SpacingRules\SA1001UnitTests.cs" />
    <Compile Include="SpacingRules\SA1002UnitTests.cs" />
    <Compile Include="SpacingRules\SA1006UnitTests.cs" />
    <Compile Include="SpacingRules\SA1007UnitTests.cs" />
    <Compile Include="SpacingRules\SA1021UnitTests.cs" />
    <Compile Include="SpacingRules\SA1022UnitTests.cs" />
    <Compile Include="Verifiers\CodeFixVerifier.cs" />
    <Compile Include="Verifiers\DiagnosticVerifier.cs" />
  </ItemGroup>
  <ItemGroup>
    <None Include="..\StyleCop.Analyzers.ruleset">
      <Link>StyleCop.Analyzers.ruleset</Link>
    </None>
    <None Include="packages.config" />
  </ItemGroup>
  <ItemGroup>
    <ProjectReference Include="..\StyleCop.Analyzers\StyleCop.Analyzers.csproj">
      <Project>{3B052737-06CE-4182-AE0F-08EB82DFA73E}</Project>
      <Name>StyleCop.Analyzers</Name>
    </ProjectReference>
  </ItemGroup>
  <ItemGroup>
    <Analyzer Include="..\..\packages\Microsoft.CodeAnalysis.Analyzers.1.0.0-rc1\tools\analyzers\C#\Microsoft.CodeAnalysis.CSharp.Analyzers.dll" />
    <Analyzer Include="..\..\packages\Microsoft.CodeAnalysis.Analyzers.1.0.0-rc1\tools\analyzers\Microsoft.CodeAnalysis.Analyzers.dll" />
    <Analyzer Include="..\..\packages\StyleCop.Analyzers.1.0.0-alpha004\tools\analyzers\StyleCop.Analyzers.dll" />
  </ItemGroup>
  <Import Project="$(MSBuildToolsPath)\Microsoft.CSharp.targets" />
  <Target Name="EnsureNuGetPackageBuildImports" BeforeTargets="PrepareForBuild">
    <PropertyGroup>
      <ErrorText>This project references NuGet package(s) that are missing on this computer. Use NuGet Package Restore to download them.  For more information, see http://go.microsoft.com/fwlink/?LinkID=322105. The missing file is {0}.</ErrorText>
    </PropertyGroup>
    <Error Condition="!Exists('..\..\packages\xunit.core.2.0.0\build\portable-net45+win+wpa81+wp80+monotouch+monoandroid+Xamarin.iOS\xunit.core.props')" Text="$([System.String]::Format('$(ErrorText)', '..\..\packages\xunit.core.2.0.0\build\portable-net45+win+wpa81+wp80+monotouch+monoandroid+Xamarin.iOS\xunit.core.props'))" />
    <Error Condition="!Exists('..\..\packages\xunit.core.2.0.0\build\Xamarin.iOS\xunit.core.props')" Text="$([System.String]::Format('$(ErrorText)', '..\..\packages\xunit.core.2.0.0\build\Xamarin.iOS\xunit.core.props'))" />
    <Error Condition="!Exists('..\..\packages\xunit.runner.visualstudio.2.0.0\build\net20\xunit.runner.visualstudio.props')" Text="$([System.String]::Format('$(ErrorText)', '..\..\packages\xunit.runner.visualstudio.2.0.0\build\net20\xunit.runner.visualstudio.props'))" />
  </Target>
  <!-- To modify your build process, add your task inside one of the targets below and uncomment it. 
       Other similar extension points exist, see Microsoft.Common.targets.
  <Target Name="BeforeBuild">
  </Target>
  <Target Name="AfterBuild">
  </Target>
  -->
</Project><|MERGE_RESOLUTION|>--- conflicted
+++ resolved
@@ -141,7 +141,6 @@
     <Compile Include="Helpers\CodeFixVerifier.Helper.cs" />
     <Compile Include="Helpers\DiagnosticResult.cs" />
     <Compile Include="Helpers\DiagnosticVerifier.Helper.cs" />
-<<<<<<< HEAD
     <Compile Include="LayoutRules\SA1500\SA1500UnitTests.Blocks.cs" />
     <Compile Include="LayoutRules\SA1500\SA1500UnitTests.Classes.cs" />
     <Compile Include="LayoutRules\SA1500\SA1500UnitTests.Constructors.cs" />
@@ -164,11 +163,9 @@
     <Compile Include="LayoutRules\SA1500\SA1500UnitTests.Switches.cs" />
     <Compile Include="LayoutRules\SA1500\SA1500UnitTests.TryCatchFinallys.cs" />
     <Compile Include="LayoutRules\SA1507UnitTests.cs" />
+    <Compile Include="LayoutRules\SA1509UnitTests.cs" />
     <Compile Include="LayoutRules\SA1513UnitTests.cs" />
     <Compile Include="LayoutRules\SA1516UnitTests.cs" />
-=======
-    <Compile Include="LayoutRules\SA1509UnitTests.cs" />
->>>>>>> fbfa7dd2
     <Compile Include="LayoutRules\SA1517UnitTests.cs" />
     <Compile Include="LayoutRules\SA1518UnitTests.cs" />
     <Compile Include="MaintainabilityRules\DebugMessagesUnitTestsBase.cs" />
