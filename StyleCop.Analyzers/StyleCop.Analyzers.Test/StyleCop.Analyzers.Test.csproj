--- conflicted
+++ resolved
@@ -105,10 +105,10 @@
     <Reference Include="Microsoft.VisualStudio.QualityTools.UnitTestFramework" />
   </ItemGroup>
   <ItemGroup>
-<<<<<<< HEAD
     <Compile Include="DocumentationRules\SA1600UnitTests.cs" />
     <Compile Include="DocumentationRules\SA1601UnitTests.cs" />
     <Compile Include="DocumentationRules\SA1602UnitTests.cs" />
+    <Compile Include="DocumentationRules\SA1603UnitTests.cs" />
     <Compile Include="DocumentationRules\SA1604UnitTests.cs" />
     <Compile Include="DocumentationRules\SA1605UnitTests.cs" />
     <Compile Include="DocumentationRules\SA1606UnitTests.cs" />
@@ -118,9 +118,6 @@
     <Compile Include="Helpers\CodeFixVerifier.Helper.cs" />
     <Compile Include="Helpers\DiagnosticResult.cs" />
     <Compile Include="Helpers\DiagnosticVerifier.Helper.cs" />
-=======
-    <Compile Include="DocumentationRules\SA1603UnitTests.cs" />
->>>>>>> fa5c4dee
     <Compile Include="MaintainabilityRules\DebugMessagesUnitTestsBase.cs" />
     <Compile Include="MaintainabilityRules\FileMayOnlyContainTestBase.cs" />
     <Compile Include="MaintainabilityRules\SA1119UnitTests.cs" />
