--- conflicted
+++ resolved
@@ -8,7 +8,6 @@
     using Microsoft.CodeAnalysis.CSharp;
     using Microsoft.CodeAnalysis.Testing;
     using StyleCop.Analyzers.Test.CSharp7.SpacingRules;
-    using StyleCop.Analyzers.Test.Verifiers;
     using Xunit;
 
     using static StyleCop.Analyzers.SpacingRules.SA1008OpeningParenthesisMustBeSpacedCorrectly;
@@ -28,6 +27,7 @@
         /// </remarks>
         /// <returns>A <see cref="Task"/> representing the asynchronous unit test.</returns>
         [Fact]
+        [WorkItem(3386, "https://github.com/DotNetAnalyzers/StyleCopAnalyzers/issues/3386")]
         public async Task TestAfterRangeExpressionAsync()
         {
             var testCode = @"
@@ -40,12 +40,8 @@
         {
             string str = ""test"";
             int finalLen = 4;
-<<<<<<< HEAD
-            var test1 = str[.. (finalLen - 1)];
-            var test2 = .. (int)finalLen;
-=======
-            return str[.. {|#0:(|}finalLen - 1)];
->>>>>>> ca7ccd25
+            var test1 = str[.. {|#0:(|}finalLen - 1)];
+            var test2 = .. {|#1:(|}int)finalLen;
         }
     }
 }
@@ -67,20 +63,16 @@
     }
 }
 ";
-<<<<<<< HEAD
-            var expectedResults = new DiagnosticResult[]
-            {
-                Diagnostic(DescriptorNotPreceded).WithLocation(28, 32),
-                Diagnostic(DescriptorNotPreceded).WithLocation(29, 28),
-            };
-=======
->>>>>>> ca7ccd25
 
             await new CSharpTest(LanguageVersion.CSharp8)
             {
                 ReferenceAssemblies = ReferenceAssemblies.NetCore.NetCoreApp31,
                 TestCode = testCode,
-                ExpectedDiagnostics = { Diagnostic(DescriptorNotPreceded).WithLocation(0) },
+                ExpectedDiagnostics =
+                {
+                    Diagnostic(DescriptorNotPreceded).WithLocation(0),
+                    Diagnostic(DescriptorNotPreceded).WithLocation(1),
+                },
                 FixedCode = fixedCode,
             }.RunAsync(CancellationToken.None).ConfigureAwait(false);
         }
