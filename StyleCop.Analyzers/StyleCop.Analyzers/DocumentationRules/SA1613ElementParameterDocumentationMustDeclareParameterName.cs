--- conflicted
+++ resolved
@@ -3,7 +3,6 @@
 
 namespace StyleCop.Analyzers.DocumentationRules
 {
-    using System;
     using System.Collections.Generic;
     using System.Collections.Immutable;
     using System.Linq;
@@ -43,10 +42,6 @@
         private static readonly DiagnosticDescriptor Descriptor =
             new DiagnosticDescriptor(DiagnosticId, Title, MessageFormat, AnalyzerCategory.DocumentationRules, DiagnosticSeverity.Warning, AnalyzerConstants.EnabledByDefault, Description, HelpLink);
 
-<<<<<<< HEAD
-        private static readonly Action<SyntaxNodeAnalysisContext> XmlElementAction = HandleXmlElement;
-        private static readonly Action<SyntaxNodeAnalysisContext> XmlEmptyElementAction = HandleXmlEmptyElement;
-=======
         /// <summary>
         /// Initializes a new instance of the <see cref="SA1613ElementParameterDocumentationMustDeclareParameterName"/> class.
         /// </summary>
@@ -55,27 +50,13 @@
             : base(matchElementName: XmlCommentHelper.ParamXmlTag, inheritDocSuppressesWarnings: false)
         {
         }
->>>>>>> 5db7b46b
 
         /// <inheritdoc/>
         public override ImmutableArray<DiagnosticDescriptor> SupportedDiagnostics { get; } =
             ImmutableArray.Create(Descriptor);
 
         /// <inheritdoc/>
-<<<<<<< HEAD
-        public override void Initialize(AnalysisContext context)
-        {
-            context.ConfigureGeneratedCodeAnalysis(GeneratedCodeAnalysisFlags.None);
-            context.EnableConcurrentExecution();
-
-            context.RegisterSyntaxNodeAction(XmlElementAction, SyntaxKind.XmlElement);
-            context.RegisterSyntaxNodeAction(XmlEmptyElementAction, SyntaxKind.XmlEmptyElement);
-        }
-
-        private static void HandleXmlElement(SyntaxNodeAnalysisContext context)
-=======
         protected override void HandleXmlElement(SyntaxNodeAnalysisContext context, IEnumerable<XmlNodeSyntax> syntaxList, params Location[] diagnosticLocations)
->>>>>>> 5db7b46b
         {
             foreach (var syntax in syntaxList)
             {
