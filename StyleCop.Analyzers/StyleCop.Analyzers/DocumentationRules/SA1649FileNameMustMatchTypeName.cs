﻿// Copyright (c) Tunnel Vision Laboratories, LLC. All Rights Reserved.
// Licensed under the Apache License, Version 2.0. See LICENSE in the project root for license information.

namespace StyleCop.Analyzers.DocumentationRules
{
    using System;
    using System.Collections.Immutable;
    using System.IO;
    using System.Linq;
<<<<<<< HEAD
    using Helpers;
=======
    using System.Threading;
>>>>>>> c3c1e4d9
    using Microsoft.CodeAnalysis;
    using Microsoft.CodeAnalysis.CSharp;
    using Microsoft.CodeAnalysis.CSharp.Syntax;
    using Microsoft.CodeAnalysis.Diagnostics;
    using StyleCop.Analyzers.Settings.ObjectModel;

    /// <summary>
    /// The name of a C# code file does not match the first type declared in the file. For generics
    /// that are defined as Class1&lt;T&gt; the name of the file needs to be Class1{T}.cs or Class1`1
    /// depending on the fileNamingConvention setting.
    /// </summary>
    [DiagnosticAnalyzer(LanguageNames.CSharp)]
    internal class SA1649FileNameMustMatchTypeName : DiagnosticAnalyzer
    {
        /// <summary>
        /// The ID for diagnostics produced by the <see cref="SA1649FileNameMustMatchTypeName"/>
        /// analyzer.
        /// </summary>
        public const string DiagnosticId = "SA1649";

        /// <summary>
        /// The key used for passing the expected file name to the code fix provider.
        /// </summary>
        internal const string ExpectedFileNameKey = "ExpectedFileName";

        private static readonly LocalizableString Title = new LocalizableResourceString(nameof(DocumentationResources.SA1649Title), DocumentationResources.ResourceManager, typeof(DocumentationResources));
        private static readonly LocalizableString MessageFormat = new LocalizableResourceString(nameof(DocumentationResources.SA1649MessageFormat), DocumentationResources.ResourceManager, typeof(DocumentationResources));
        private static readonly LocalizableString Description = new LocalizableResourceString(nameof(DocumentationResources.SA1649Description), DocumentationResources.ResourceManager, typeof(DocumentationResources));
        private static readonly string HelpLink = "https://github.com/DotNetAnalyzers/StyleCopAnalyzers/blob/master/documentation/SA1649.md";

        private static readonly DiagnosticDescriptor Descriptor =
            new DiagnosticDescriptor(DiagnosticId, Title, MessageFormat, AnalyzerCategory.DocumentationRules, DiagnosticSeverity.Warning, AnalyzerConstants.EnabledByDefault, Description, HelpLink);

        private static readonly Action<CompilationStartAnalysisContext> CompilationStartAction = HandleCompilationStart;

        /// <inheritdoc/>
        public override ImmutableArray<DiagnosticDescriptor> SupportedDiagnostics { get; } =
            ImmutableArray.Create(Descriptor);

        /// <inheritdoc/>
        public override void Initialize(AnalysisContext context)
        {
            context.RegisterCompilationStartAction(CompilationStartAction);
        }

        private static void HandleCompilationStart(CompilationStartAnalysisContext context)
        {
            var analyzer = new Analyzer(context.Options, context.CancellationToken);
            context.RegisterSyntaxTreeActionHonorExclusions(analyzer.HandleSyntaxTreeAction);
        }

        private class Analyzer
        {
            private readonly FileNamingConvention fileNamingConvention;

            public Analyzer(AnalyzerOptions options, CancellationToken cancellationToken)
            {
                StyleCopSettings settings = options.GetStyleCopSettings(cancellationToken);
                this.fileNamingConvention = settings.DocumentationRules.FileNamingConvention;
            }

            public void HandleSyntaxTreeAction(SyntaxTreeAnalysisContext context)
            {
                var syntaxRoot = context.Tree.GetRoot(context.CancellationToken);

                var firstTypeDeclaration = GetFirstTypeDeclaration(syntaxRoot);
                if (firstTypeDeclaration == null)
                {
                    return;
                }

                if (firstTypeDeclaration.Modifiers.Any(SyntaxKind.PartialKeyword))
                {
                    return;
                }

                var fileName = Path.GetFileName(context.Tree.FilePath);
                var expectedFileName = NamedTypeHelpers.GetConventionalFileName(firstTypeDeclaration, this.fileNamingConvention);

                if (string.Compare(fileName, expectedFileName, StringComparison.OrdinalIgnoreCase) != 0)
                {
                    if (this.fileNamingConvention == FileNamingConvention.StyleCop
                        && string.Compare(fileName, NamedTypeHelpers.GetSimpleFileName(firstTypeDeclaration), StringComparison.OrdinalIgnoreCase) == 0)
                    {
                        return;
                    }

                    var properties = ImmutableDictionary.Create<string, string>()
                        .Add(ExpectedFileNameKey, expectedFileName);

                    context.ReportDiagnostic(Diagnostic.Create(Descriptor, firstTypeDeclaration.Identifier.GetLocation(), properties));
                }
            }

            private static TypeDeclarationSyntax GetFirstTypeDeclaration(SyntaxNode root)
            {
                return root.DescendantNodes(descendIntoChildren: node => node.IsKind(SyntaxKind.CompilationUnit) || node.IsKind(SyntaxKind.NamespaceDeclaration))
                    .OfType<TypeDeclarationSyntax>()
                    .FirstOrDefault();
            }
        }
    }
}<|MERGE_RESOLUTION|>--- conflicted
+++ resolved
@@ -7,11 +7,8 @@
     using System.Collections.Immutable;
     using System.IO;
     using System.Linq;
-<<<<<<< HEAD
+    using System.Threading;
     using Helpers;
-=======
-    using System.Threading;
->>>>>>> c3c1e4d9
     using Microsoft.CodeAnalysis;
     using Microsoft.CodeAnalysis.CSharp;
     using Microsoft.CodeAnalysis.CSharp.Syntax;
