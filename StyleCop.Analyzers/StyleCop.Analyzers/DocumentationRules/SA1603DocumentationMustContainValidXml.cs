--- conflicted
+++ resolved
@@ -4,10 +4,9 @@
     using System.Collections.Immutable;
     using System.Linq;
     using Microsoft.CodeAnalysis;
-    using Microsoft.CodeAnalysis.Diagnostics;
     using Microsoft.CodeAnalysis.CSharp;
     using Microsoft.CodeAnalysis.CSharp.Syntax;
-
+    using Microsoft.CodeAnalysis.Diagnostics;
 
     /// <summary>
     /// The XML within a C# element's document header is badly formed.
@@ -26,22 +25,14 @@
     public class SA1603DocumentationMustContainValidXml : DiagnosticAnalyzer
     {
         public const string DiagnosticId = "SA1603";
-<<<<<<< HEAD
         private const string Title = "Documentation must contain valid XML";
-        private const string MessageFormat = "TODO: Message format";
+        private const string MessageFormat = "The documentation header is composed of invalid XML: {0}";
         private const string Category = "StyleCop.CSharp.DocumentationRules";
         private const string Description = "The XML within a C# element’s document header is badly formed.";
         private const string HelpLink = "http://www.stylecop.com/docs/SA1603.html";
-=======
-        internal const string Title = "Documentation must contain valid XML";
-        internal const string MessageFormat = "The documentation header is composed of invalid Xml: {0}";
-        internal const string Category = "StyleCop.CSharp.DocumentationRules";
-        internal const string Description = "The XML within a C# element’s document header is badly formed.";
-        internal const string HelpLink = "http://www.stylecop.com/docs/SA1603.html";
->>>>>>> fa5c4dee
 
         private static readonly DiagnosticDescriptor Descriptor =
-            new DiagnosticDescriptor(DiagnosticId, Title, MessageFormat, Category, DiagnosticSeverity.Warning, AnalyzerConstants.DisabledNoTests, Description, HelpLink);
+            new DiagnosticDescriptor(DiagnosticId, Title, MessageFormat, Category, DiagnosticSeverity.Warning, true, Description, HelpLink);
 
         private static readonly ImmutableArray<DiagnosticDescriptor> _supportedDiagnostics =
             ImmutableArray.Create(Descriptor);
@@ -71,27 +62,27 @@
             {
                 if (xmlElementSyntax.StartTag.LessThanToken.IsMissing)
                 {
-                    context.ReportDiagnostic(Diagnostic.Create(Descriptor, xmlElementSyntax.StartTag.GetLocation(), "Xml element start tag is missing a '<'."));
+                    context.ReportDiagnostic(Diagnostic.Create(Descriptor, xmlElementSyntax.StartTag.GetLocation(), "XML element start tag is missing a '<'."));
                 }
 
                 if (xmlElementSyntax.StartTag.GreaterThanToken.IsMissing)
                 {
-                    context.ReportDiagnostic(Diagnostic.Create(Descriptor, xmlElementSyntax.StartTag.GetLocation(), "Xml element start tag is missing a '>'."));
+                    context.ReportDiagnostic(Diagnostic.Create(Descriptor, xmlElementSyntax.StartTag.GetLocation(), "XML element start tag is missing a '>'."));
                 }
                 if (xmlElementSyntax.EndTag.IsMissing)
                 {
-                    context.ReportDiagnostic(Diagnostic.Create(Descriptor, xmlElementSyntax.StartTag.GetLocation(), $"The Xml tag '{xmlElementSyntax.StartTag.Name}' is not closed."));
+                    context.ReportDiagnostic(Diagnostic.Create(Descriptor, xmlElementSyntax.StartTag.GetLocation(), $"The XML tag '{xmlElementSyntax.StartTag.Name}' is not closed."));
                 }
                 else
                 {
                     if (xmlElementSyntax.EndTag.LessThanSlashToken.IsMissing)
                     {
-                        context.ReportDiagnostic(Diagnostic.Create(Descriptor, xmlElementSyntax.EndTag.GetLocation(), "Xml element end tag is missing a '</'."));
+                        context.ReportDiagnostic(Diagnostic.Create(Descriptor, xmlElementSyntax.EndTag.GetLocation(), "XML element end tag is missing a '</'."));
                     }
 
                     if (xmlElementSyntax.EndTag.GreaterThanToken.IsMissing)
                     {
-                        context.ReportDiagnostic(Diagnostic.Create(Descriptor, xmlElementSyntax.EndTag.GetLocation(), "Xml element end tag is missing a '>'."));
+                        context.ReportDiagnostic(Diagnostic.Create(Descriptor, xmlElementSyntax.EndTag.GetLocation(), "XML element end tag is missing a '>'."));
                     }
 
                     if (xmlElementSyntax.StartTag.Name.ToString() != xmlElementSyntax.EndTag.Name.ToString())
@@ -119,12 +110,12 @@
             {
                 if (xmlCDataSection.StartCDataToken.IsMissing)
                 {
-                    context.ReportDiagnostic(Diagnostic.Create(Descriptor, xmlCDataSection.GetLocation(), "Xml CDATA section is missing a start token."));
+                    context.ReportDiagnostic(Diagnostic.Create(Descriptor, xmlCDataSection.GetLocation(), "XML CDATA section is missing a start token."));
                 }
 
                 if (xmlCDataSection.EndCDataToken.IsMissing)
                 {
-                    context.ReportDiagnostic(Diagnostic.Create(Descriptor, xmlCDataSection.GetLocation(), "Xml CDATA section is missing an end token."));
+                    context.ReportDiagnostic(Diagnostic.Create(Descriptor, xmlCDataSection.GetLocation(), "XML CDATA section is missing an end token."));
                 }
 
                 IEnumerable<SyntaxTrivia> skippedTokens = xmlCDataSection.StartCDataToken.GetAllTrivia()
@@ -146,12 +137,12 @@
             {
                 if (xmlEmptyElement.LessThanToken.IsMissing)
                 {
-                    context.ReportDiagnostic(Diagnostic.Create(Descriptor, xmlEmptyElement.GetLocation(), "Xml empty element is missing a '<'."));
+                    context.ReportDiagnostic(Diagnostic.Create(Descriptor, xmlEmptyElement.GetLocation(), "XML empty element is missing a '<'."));
                 }
 
                 if (xmlEmptyElement.SlashGreaterThanToken.IsMissing)
                 {
-                    context.ReportDiagnostic(Diagnostic.Create(Descriptor, xmlEmptyElement.GetLocation(), "Xml empty element is missing a '/>'."));
+                    context.ReportDiagnostic(Diagnostic.Create(Descriptor, xmlEmptyElement.GetLocation(), "XML empty element is missing a '/>'."));
                 }
 
                 IEnumerable<SyntaxTrivia> skippedTokens = xmlEmptyElement.DescendantTrivia()
