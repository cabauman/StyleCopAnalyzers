﻿// Copyright (c) Tunnel Vision Laboratories, LLC. All Rights Reserved.
// Licensed under the Apache License, Version 2.0. See LICENSE in the project root for license information.

namespace StyleCop.Analyzers.Settings.ObjectModel
{
    using Newtonsoft.Json;

    [JsonObject(MemberSerialization.OptIn)]
    internal class LayoutSettings
    {
        /// <summary>
        /// This is the backing field for the <see cref="NewlineAtEndOfFile"/> property.
        /// </summary>
        [JsonProperty("newlineAtEndOfFile", DefaultValueHandling = DefaultValueHandling.Include)]
        private OptionSetting newlineAtEndOfFile;

        [JsonProperty("allowConsecutiveUsings", DefaultValueHandling = DefaultValueHandling.Include)]
        private bool allowConsecutiveUsings;

        /// <summary>
        /// Initializes a new instance of the <see cref="LayoutSettings"/> class during JSON deserialization.
        /// </summary>
        [JsonConstructor]
        protected internal LayoutSettings()
        {
<<<<<<< HEAD
            this.newlineAtEndOfFile = OptionSetting.Allow;
=======
            this.newlineAtEndOfFile = EndOfFileHandling.Allow;
            this.allowConsecutiveUsings = true;
>>>>>>> 4da56fde
        }

        public OptionSetting NewlineAtEndOfFile =>
            this.newlineAtEndOfFile;

        public bool AllowConsecutiveUsings =>
            this.allowConsecutiveUsings;
    }
}<|MERGE_RESOLUTION|>--- conflicted
+++ resolved
@@ -23,12 +23,8 @@
         [JsonConstructor]
         protected internal LayoutSettings()
         {
-<<<<<<< HEAD
             this.newlineAtEndOfFile = OptionSetting.Allow;
-=======
-            this.newlineAtEndOfFile = EndOfFileHandling.Allow;
             this.allowConsecutiveUsings = true;
->>>>>>> 4da56fde
         }
 
         public OptionSetting NewlineAtEndOfFile =>
