﻿// Copyright (c) Tunnel Vision Laboratories, LLC. All Rights Reserved.
// Licensed under the Apache License, Version 2.0. See LICENSE in the project root for license information.

namespace StyleCop.Analyzers.Settings.ObjectModel
{
<<<<<<< HEAD
=======
    using System;
>>>>>>> 834c2db1
    using System.Collections.Generic;
    using System.Collections.Immutable;
    using System.Text.RegularExpressions;
    using LightJson;

    internal class DocumentationSettings
    {
        /// <summary>
        /// The default value for the <see cref="CompanyName"/> property.
        /// </summary>
        internal const string DefaultCompanyName = "PlaceholderCompany";

        /// <summary>
        /// The default value for the <see cref="GetCopyrightText(string)"/> method.
        /// </summary>
        internal const string DefaultCopyrightText = "Copyright (c) {companyName}. All rights reserved.";

        /// <summary>
        /// The default value for the <see cref="DocumentationCulture"/> property.
        /// </summary>
        internal const string DefaultDocumentationCulture = "en-US";

        /// <summary>
        /// This is the backing field for the <see cref="CompanyName"/> property.
        /// </summary>
        private string companyName;

        /// <summary>
        /// This is the backing field for the <see cref="GetCopyrightText(string)"/> method.
        /// </summary>
        private string copyrightText;

        /// <summary>
        /// This is the cache for the <see cref="GetCopyrightText(string)"/> method.
        /// </summary>
        private string copyrightTextCache;

        /// <summary>
        /// This is the backing field for the <see cref="HeaderDecoration"/> property.
        /// </summary>
        [JsonProperty("headerDecoration", DefaultValueHandling = DefaultValueHandling.Ignore)]
        private string headerDecoration;

        /// <summary>
        /// This is the backing field for the <see cref="Variables"/> property.
        /// </summary>
        private ImmutableDictionary<string, string>.Builder variables;

        /// <summary>
        /// This is the backing field for the <see cref="XmlHeader"/> property.
        /// </summary>
        private bool xmlHeader;

        /// <summary>
        /// This is the backing field for the <see cref="DocumentExposedElements"/> property.
        /// </summary>
        private bool documentExposedElements;

        /// <summary>
        /// This is the backing field for the <see cref="DocumentInternalElements"/> property.
        /// </summary>
        private bool documentInternalElements;

        /// <summary>
        /// This is the backing field for the <see cref="DocumentPrivateElements"/> property.
        /// </summary>
        private bool documentPrivateElements;

        /// <summary>
        /// This is the backing field for the <see cref="DocumentInterfaces"/> property.
        /// </summary>
        private bool documentInterfaces;

        /// <summary>
        /// This is the backing field for the <see cref="DocumentPrivateFields"/> property.
        /// </summary>
        private bool documentPrivateFields;

        /// <summary>
        /// This is the backing field for the <see cref="FileNamingConvention"/> property.
        /// </summary>
        private FileNamingConvention fileNamingConvention;

        /// <summary>
        /// This is the backing field for the <see cref="DocumentationCulture"/> property.
        /// </summary>
        [JsonProperty("documentationCulture", DefaultValueHandling = DefaultValueHandling.Ignore)]
        private string documentationCulture;

        /// <summary>
        /// Initializes a new instance of the <see cref="DocumentationSettings"/> class during JSON deserialization.
        /// </summary>
        protected internal DocumentationSettings()
        {
            this.companyName = DefaultCompanyName;
            this.copyrightText = DefaultCopyrightText;
            this.headerDecoration = null;
            this.variables = ImmutableDictionary<string, string>.Empty.ToBuilder();
            this.xmlHeader = true;

            this.documentExposedElements = true;
            this.documentInternalElements = true;
            this.documentPrivateElements = false;
            this.documentInterfaces = true;
            this.documentPrivateFields = false;

            this.fileNamingConvention = FileNamingConvention.StyleCop;

            this.documentationCulture = DefaultDocumentationCulture;
        }

        /// <summary>
        /// Initializes a new instance of the <see cref="DocumentationSettings"/> class.
        /// </summary>
        /// <param name="documentationSettingsObject">The JSON object containing the settings.</param>
        protected internal DocumentationSettings(JsonObject documentationSettingsObject)
            : this()
        {
            foreach (var kvp in documentationSettingsObject)
            {
                switch (kvp.Key)
                {
                case "documentExposedElements":
                    this.documentExposedElements = kvp.ToBooleanValue();
                    break;

                case "documentInternalElements":
                    this.documentInternalElements = kvp.ToBooleanValue();
                    break;

                case "documentPrivateElements":
                    this.documentPrivateElements = kvp.ToBooleanValue();
                    break;

                case "documentInterfaces":
                    this.documentInterfaces = kvp.ToBooleanValue();
                    break;

                case "documentPrivateFields":
                    this.documentPrivateFields = kvp.ToBooleanValue();
                    break;

                case "companyName":
                    this.companyName = kvp.ToStringValue();
                    break;
                case "copyrightText":
                    this.copyrightText = kvp.ToStringValue();
                    break;

                case "variables":
                    kvp.AssertIsObject();
                    foreach (var child in kvp.Value.AsJsonObject)
                    {
                        string name = child.Key;

                        if (!Regex.IsMatch(name, "^[a-zA-Z0-9]+$"))
                        {
                            continue;
                        }

                        string value = child.ToStringValue();

                        this.variables.Add(name, value);
                    }

                    break;

                case "xmlHeader":
                    this.xmlHeader = kvp.ToBooleanValue();
                    break;

                case "fileNamingConvention":
                    this.fileNamingConvention = kvp.ToEnumValue<FileNamingConvention>();
                    break;

                default:
                    break;
                }
            }
        }

        public string CompanyName
        {
            get
            {
                return this.companyName;
            }
        }

        public string HeaderDecoration
        {
            get
            {
                return this.headerDecoration;
            }
        }

        public ImmutableDictionary<string, string> Variables
        {
            get
            {
                return this.variables.ToImmutable();
            }
        }

        public bool XmlHeader
        {
            get
            {
                return this.xmlHeader;
            }
        }

        public bool DocumentExposedElements =>
            this.documentExposedElements;

        public bool DocumentInternalElements =>
            this.documentInternalElements;

        public bool DocumentPrivateElements =>
            this.documentPrivateElements;

        public bool DocumentInterfaces =>
            this.documentInterfaces;

        public bool DocumentPrivateFields =>
            this.documentPrivateFields;

        public FileNamingConvention FileNamingConvention =>
            this.fileNamingConvention;

        public string DocumentationCulture =>
            this.documentationCulture;

        public string GetCopyrightText(string fileName)
        {
            string copyrightText = this.copyrightTextCache;
            if (copyrightText != null)
            {
                return copyrightText;
            }

            var expandedCopyrightText = this.BuildCopyrightText(fileName);
            if (!expandedCopyrightText.Value)
            {
                // Unable to cache the copyright text due to use of a {fileName} variable.
                return expandedCopyrightText.Key;
            }

            this.copyrightTextCache = expandedCopyrightText.Key;
            return this.copyrightTextCache;
        }

        private KeyValuePair<string, bool> BuildCopyrightText(string fileName)
        {
            bool canCache = true;
            string pattern = Regex.Escape("{") + "(?<Property>[a-zA-Z0-9]+)" + Regex.Escape("}");
            MatchEvaluator evaluator =
                match =>
                {
                    string key = match.Groups["Property"].Value;
                    switch (key)
                    {
                    case "companyName":
                        return this.CompanyName;

                    case "copyrightText":
                        return "[CircularReference]";

                    default:
                        string value;
                        if (this.Variables.TryGetValue(key, out value))
                        {
                            return value;
                        }

                        if (key == "fileName")
                        {
                            // The 'fileName' built-in variable is only applied when the user did not include an
                            // explicit value for a custom 'fileName' variable.
                            canCache = false;
                            return fileName;
                        }

                        break;
                    }

                    return "[InvalidReference]";
                };

            string expanded = Regex.Replace(this.copyrightText, pattern, evaluator);
            return new KeyValuePair<string, bool>(expanded, canCache);
        }
    }
}<|MERGE_RESOLUTION|>--- conflicted
+++ resolved
@@ -3,10 +3,7 @@
 
 namespace StyleCop.Analyzers.Settings.ObjectModel
 {
-<<<<<<< HEAD
-=======
     using System;
->>>>>>> 834c2db1
     using System.Collections.Generic;
     using System.Collections.Immutable;
     using System.Text.RegularExpressions;
@@ -47,7 +44,6 @@
         /// <summary>
         /// This is the backing field for the <see cref="HeaderDecoration"/> property.
         /// </summary>
-        [JsonProperty("headerDecoration", DefaultValueHandling = DefaultValueHandling.Ignore)]
         private string headerDecoration;
 
         /// <summary>
@@ -93,7 +89,6 @@
         /// <summary>
         /// This is the backing field for the <see cref="DocumentationCulture"/> property.
         /// </summary>
-        [JsonProperty("documentationCulture", DefaultValueHandling = DefaultValueHandling.Ignore)]
         private string documentationCulture;
 
         /// <summary>
@@ -156,6 +151,10 @@
                     this.copyrightText = kvp.ToStringValue();
                     break;
 
+                case "headerDecoration":
+                    this.headerDecoration = kvp.ToStringValue();
+                    break;
+
                 case "variables":
                     kvp.AssertIsObject();
                     foreach (var child in kvp.Value.AsJsonObject)
@@ -180,6 +179,10 @@
 
                 case "fileNamingConvention":
                     this.fileNamingConvention = kvp.ToEnumValue<FileNamingConvention>();
+                    break;
+
+                case "documentationCulture":
+                    this.documentationCulture = kvp.ToStringValue();
                     break;
 
                 default:
