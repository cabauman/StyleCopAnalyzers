﻿// Copyright (c) Tunnel Vision Laboratories, LLC. All Rights Reserved.
// Licensed under the Apache License, Version 2.0. See LICENSE in the project root for license information.

namespace StyleCop.Analyzers.Settings.ObjectModel
{
    using System.Collections.Generic;
    using System.Collections.Immutable;
    using LightJson;

    internal class OrderingSettings
    {
        private static readonly ImmutableArray<OrderingTrait> DefaultElementOrder =
            ImmutableArray.Create(
                OrderingTrait.Kind,
                OrderingTrait.Accessibility,
                OrderingTrait.Constant,
                OrderingTrait.Static,
                OrderingTrait.Readonly);

        /// <summary>
        /// This is the backing field for the <see cref="ElementOrder"/> property.
        /// </summary>
        private ImmutableArray<OrderingTrait>.Builder elementOrder;

        /// <summary>
        /// This is the backing field for the <see cref="SystemUsingDirectivesFirst"/> property.
        /// </summary>
        private bool systemUsingDirectivesFirst;

        /// <summary>
        /// This is the backing field for the <see cref="UsingDirectivesPlacement"/> property.
        /// </summary>
        private UsingDirectivesPlacement usingDirectivesPlacement;

        /// <summary>
<<<<<<< HEAD
        /// This is the backing field for the <see cref="BlankLinesBetweenUsingGroups"/> property.
        /// </summary>
        [JsonProperty("blankLinesBetweenUsingGroups", DefaultValueHandling = DefaultValueHandling.Include)]
        private OptionSetting blankLinesBetweenUsingGroups;

        /// <summary>
        /// Initializes a new instance of the <see cref="OrderingSettings"/> class during JSON deserialization.
=======
        /// Initializes a new instance of the <see cref="OrderingSettings"/> class.
>>>>>>> 834c2db1
        /// </summary>
        protected internal OrderingSettings()
        {
            this.elementOrder = ImmutableArray.CreateBuilder<OrderingTrait>();
            this.systemUsingDirectivesFirst = true;
            this.usingDirectivesPlacement = UsingDirectivesPlacement.InsideNamespace;
            this.blankLinesBetweenUsingGroups = OptionSetting.Allow;
        }

        /// <summary>
        /// Initializes a new instance of the <see cref="OrderingSettings"/> class.
        /// </summary>
        /// <param name="orderingSettingsObject">The JSON object containing the settings.</param>
        protected internal OrderingSettings(JsonObject orderingSettingsObject)
            : this()
        {
            foreach (var kvp in orderingSettingsObject)
            {
                switch (kvp.Key)
                {
                case "elementOrder":
                    kvp.AssertIsArray();
                    foreach (var value in kvp.Value.AsJsonArray)
                    {
                        this.elementOrder.Add(value.ToEnumValue<OrderingTrait>(kvp.Key));
                    }

                    break;

                case "systemUsingDirectivesFirst":
                    this.systemUsingDirectivesFirst = kvp.ToBooleanValue();
                    break;

                case "usingDirectivesPlacement":
                    this.usingDirectivesPlacement = kvp.ToEnumValue<UsingDirectivesPlacement>();
                    break;

                default:
                    break;
                }
            }
        }

        public ImmutableArray<OrderingTrait> ElementOrder
        {
            get
            {
                return this.elementOrder.Count > 0 ? this.elementOrder.ToImmutable() : DefaultElementOrder;
            }
        }

        public bool SystemUsingDirectivesFirst =>
            this.systemUsingDirectivesFirst;

        public UsingDirectivesPlacement UsingDirectivesPlacement =>
            this.usingDirectivesPlacement;

        public OptionSetting BlankLinesBetweenUsingGroups =>
            this.blankLinesBetweenUsingGroups;
    }
}<|MERGE_RESOLUTION|>--- conflicted
+++ resolved
@@ -33,17 +33,12 @@
         private UsingDirectivesPlacement usingDirectivesPlacement;
 
         /// <summary>
-<<<<<<< HEAD
         /// This is the backing field for the <see cref="BlankLinesBetweenUsingGroups"/> property.
         /// </summary>
-        [JsonProperty("blankLinesBetweenUsingGroups", DefaultValueHandling = DefaultValueHandling.Include)]
         private OptionSetting blankLinesBetweenUsingGroups;
 
         /// <summary>
-        /// Initializes a new instance of the <see cref="OrderingSettings"/> class during JSON deserialization.
-=======
         /// Initializes a new instance of the <see cref="OrderingSettings"/> class.
->>>>>>> 834c2db1
         /// </summary>
         protected internal OrderingSettings()
         {
@@ -81,6 +76,10 @@
                     this.usingDirectivesPlacement = kvp.ToEnumValue<UsingDirectivesPlacement>();
                     break;
 
+                case "blankLinesBetweenUsingGroups":
+                    this.blankLinesBetweenUsingGroups = kvp.ToEnumValue<OptionSetting>();
+                    break;
+
                 default:
                     break;
                 }
