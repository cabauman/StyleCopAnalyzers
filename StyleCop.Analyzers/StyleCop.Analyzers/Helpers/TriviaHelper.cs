﻿namespace StyleCop.Analyzers.Helpers
{
    using System.Linq;
<<<<<<< HEAD

=======
>>>>>>> 9a7eb6c8
    using Microsoft.CodeAnalysis;
    using Microsoft.CodeAnalysis.CSharp;


    /// <summary>
    /// Provides helper methods to work with trivia (lists).
    /// </summary>
    internal static class TriviaHelper
    {
        /// <summary>
        /// Returns the index of the first non-whitespace trivia in the given trivia list.
        /// </summary>
        /// <param name="triviaList">The trivia list to process.</param>
        /// <returns>The index where the non-whitespace starts, or -1 if there is no non-whitespace trivia.</returns>
        internal static int IndexOfFirstNonWhitespaceTrivia(SyntaxTriviaList triviaList)
        {
            for (var index = 0; index < triviaList.Count; index++)
            {
                var currentTrivia = triviaList[index];
                switch (currentTrivia.Kind())
                {
                    case SyntaxKind.EndOfLineTrivia:
                    case SyntaxKind.WhitespaceTrivia:
                        break;

                    default:
                        // encountered non-whitespace trivia -> the search is done.
                        return index;
                }
            }

            return -1;
        }

        /// <summary>
        /// Returns the index of the first trivia that is not part of a blank line.
        /// </summary>
        /// <param name="triviaList">The trivia list to process.</param>
        /// <returns>The index of the first trivia that is not part of a blank line, or -1 if there is no such trivia.</returns>
        internal static int IndexOfFirstNonBlankLineTrivia(SyntaxTriviaList triviaList)
        {
            var firstNonWhitespaceTriviaIndex = IndexOfFirstNonWhitespaceTrivia(triviaList);
            var startIndex = (firstNonWhitespaceTriviaIndex == -1) ? triviaList.Count : firstNonWhitespaceTriviaIndex;

            for (var index = startIndex - 1; index >= 0; index--)
            {
                // Find an end-of-line trivia, to indicate that there actually are blank lines and not just excess whitespace.
                if (triviaList[index].IsKind(SyntaxKind.EndOfLineTrivia))
                {
                    return index == (triviaList.Count - 1) ? -1 : index + 1;
                }
            }

            return 0;
        }

        /// <summary>
        /// Returns the index into the trivia list where the trailing whitespace starts.
        /// </summary>
        /// <param name="triviaList">The trivia list to process.</param>
        /// <returns>The index where the trailing whitespace starts, or -1 if there is no trailing whitespace.</returns>
        internal static int IndexOfTrailingWhitespace(SyntaxTriviaList triviaList)
        {
            var done = false;
            int whiteSpaceStartIndex = -1;
            var previousTriviaWasEndOfLine = false;

            for (var index = triviaList.Count - 1; !done && (index >= 0); index--)
            {
                var currentTrivia = triviaList[index];
                switch (currentTrivia.Kind())
                {
                    case SyntaxKind.EndOfLineTrivia:
                        whiteSpaceStartIndex = index;
                        previousTriviaWasEndOfLine = true;
                        break;

                    case SyntaxKind.WhitespaceTrivia:
                        whiteSpaceStartIndex = index;
                        previousTriviaWasEndOfLine = false;
                        break;

                    default:
                        // encountered non-whitespace trivia -> the search is done.
                        if (previousTriviaWasEndOfLine)
                        {
                            whiteSpaceStartIndex++;
                        }

                        done = true;
                        break;
                }
            }

            return (whiteSpaceStartIndex < triviaList.Count) ? whiteSpaceStartIndex : -1;
        }

        /// <summary>
        /// Strips all trialing whitespace trivia from the trivia list until a non-whitespace trivia is encountered.
        /// </summary>
        /// <param name="triviaList">The trivia list to strip of its trailing whitespace.</param>
        /// <returns>The modified triviaList.</returns>
        internal static SyntaxTriviaList WithoutTrailingWhitespace(this SyntaxTriviaList triviaList)
        {
            var trailingWhitespaceIndex = IndexOfTrailingWhitespace(triviaList);
            return (trailingWhitespaceIndex >= 0) ? SyntaxFactory.TriviaList(triviaList.Take(trailingWhitespaceIndex)) : triviaList;
        }
    }
}

/*
namespace StyleCop.Analyzers.Helpers
{
    using System.Linq;
    using Microsoft.CodeAnalysis;
    using Microsoft.CodeAnalysis.CSharp;

    /// <summary>
    /// Provides helper methods to work with trivia (lists).
    /// </summary>
    internal static class TriviaHelper
    {
        /// <summary>
        /// Returns the index of the first non-whitespace trivia in the given trivia list.
        /// </summary>
        /// <param name="triviaList">The trivia list to process.</param>
        /// <returns>The index where the non-whitespace starts, or -1 if there is no non-whitespace trivia.</returns>
        internal static int IndexOfFirstNonWhitespaceTrivia(SyntaxTriviaList triviaList)
        {
            for (var index = 0; index < triviaList.Count; index++)
            {
                var currentTrivia = triviaList[index];
                switch (currentTrivia.Kind())
                {
                    case SyntaxKind.EndOfLineTrivia:
                    case SyntaxKind.WhitespaceTrivia:
                        break;
                    default:
                        // encountered non-whitespace trivia -> the search is done.
                        return index;
                }
            }
            return -1;
        }
        /// <summary>
        /// Returns the index of the first trivia that is not part of a blank line.
        /// </summary>
        /// <param name="triviaList">The trivia list to process.</param>
        /// <returns>The index of the first trivia that is not part of a blank line, or -1 if there is no such trivia.</returns>
        internal static int IndexOfFirstNonBlankLineTrivia(SyntaxTriviaList triviaList)
        {
            var firstNonWhitespaceTriviaIndex = IndexOfFirstNonWhitespaceTrivia(triviaList);
            var startIndex = (firstNonWhitespaceTriviaIndex == -1) ? triviaList.Count : firstNonWhitespaceTriviaIndex;
            for (var index = startIndex - 1; index >= 0; index--)
            {
                // Find an end-of-line trivia, to indicate that there actually are blank lines and not just excess whitespace.
                if (triviaList[index].IsKind(SyntaxKind.EndOfLineTrivia))
                {
                    return index == (triviaList.Count - 1) ? -1 : index + 1;
                }
            }
            return 0;
        }
        /// <summary>
        /// Returns the index into the trivia list where the trailing whitespace starts.
        /// </summary>
        /// <param name="triviaList">The trivia list to process.</param>
        /// <returns>The index where the trailing whitespace starts, or -1 if there is no trailing whitespace.</returns>
        internal static int IndexOfTrailingWhitespace(SyntaxTriviaList triviaList)
        {
            var done = false;
            int whiteSpaceStartIndex = -1;
            var previousTriviaWasEndOfLine = false;
            for (var index = triviaList.Count - 1; !done && (index >= 0); index--)
            {
                var currentTrivia = triviaList[index];
                switch (currentTrivia.Kind())
                {
                    case SyntaxKind.EndOfLineTrivia:
                        whiteSpaceStartIndex = index;
                        previousTriviaWasEndOfLine = true;
                        break;
                    case SyntaxKind.WhitespaceTrivia:
                        whiteSpaceStartIndex = index;
                        previousTriviaWasEndOfLine = false;
                        break;
                    default:
                        // encountered non-whitespace trivia -> the search is done.
                        if (previousTriviaWasEndOfLine)
                        {
                            whiteSpaceStartIndex++;
                        }
                        done = true;
                        break;
                }
            }
            return (whiteSpaceStartIndex < triviaList.Count) ? whiteSpaceStartIndex : -1;
        }
        /// <summary>
        /// Strips all trialing whitespace trivia from the trivia list until a non-whitespace trivia is encountered.
        /// </summary>
        /// <param name="triviaList">The trivia list to strip of its trailing whitespace.</param>
        /// <returns>The modified triviaList.</returns>
        internal static SyntaxTriviaList WithoutTrailingWhitespace(this SyntaxTriviaList triviaList)
        {
            var trailingWhitespaceIndex = IndexOfTrailingWhitespace(triviaList);
            return (trailingWhitespaceIndex >= 0) ? SyntaxFactory.TriviaList(triviaList.Take(trailingWhitespaceIndex)) : triviaList;
        }
    }
}

/*
namespace StyleCop.Analyzers.Helpers
{
    using Microsoft.CodeAnalysis;
    using Microsoft.CodeAnalysis.CSharp;
    using System.Collections.Generic;

    /// <summary>
    /// Provides helper methods to work with trivia (lists).
    /// </summary>
    internal static class TriviaHelper
    {
        /// <summary>
        /// Returns the index of the first non-whitespace trivia in the given trivia list.
        /// </summary>
        /// <param name="triviaList">The trivia list to process.</param>
        /// <returns>The index where the non-whitespace starts, or -1 if there is no non-whitespace trivia.</returns>
        internal static int IndexOfFirstNonWhitespaceTrivia(SyntaxTriviaList triviaList)
        {
            for (var index = 0; index < triviaList.Count; index++)
            {
                var currentTrivia = triviaList[index];
                switch (currentTrivia.Kind())
                {
                case SyntaxKind.EndOfLineTrivia:
                case SyntaxKind.WhitespaceTrivia:
                    break;

                default:
                    // encountered non-whitespace trivia -> the search is done.
                    return index;
                }
            }

            return -1;
        }

        /// <summary>
        /// Returns the index of the first trivia that is not part of a blank line.
        /// </summary>
        /// <param name="triviaList">The trivia list to process.</param>
        /// <returns>The index of the first trivia that is not part of a blank line, or -1 if there is no such trivia.</returns>
        internal static int IndexOfFirstNonBlankLineTrivia(SyntaxTriviaList triviaList)
        {
            var firstNonWhitespaceTriviaIndex = IndexOfFirstNonWhitespaceTrivia(triviaList);
            var startIndex = (firstNonWhitespaceTriviaIndex == -1) ? triviaList.Count : firstNonWhitespaceTriviaIndex;

            for (var index = startIndex - 1; index >= 0; index--)
            {
                // Find an end-of-line trivia, to indicate that there actually are blank lines and not just excess whitespace.
                if (triviaList[index].IsKind(SyntaxKind.EndOfLineTrivia))
                {
                    return index == (triviaList.Count - 1) ? -1 : index + 1;
                }
            }

            return 0;
        }

        /// <summary>
        /// Returns the index into the trivia list where the trailing whitespace starts.
        /// </summary>
        /// <param name="triviaList">The trivia list to process.</param>
        /// <returns>The index where the trailing whitespace starts, or -1 if there is no trailing whitespace.</returns>
        internal static int IndexOfTrailingWhitespace(SyntaxTriviaList triviaList)
        {
            var done = false;
            int whiteSpaceStartIndex = -1;
            var previousTriviaWasEndOfLine = false;

            for (var index = triviaList.Count - 1; !done && (index >= 0); index--)
            {
                var currentTrivia = triviaList[index];
                switch (currentTrivia.Kind())
                {
                case SyntaxKind.EndOfLineTrivia:
                    whiteSpaceStartIndex = index;
                    previousTriviaWasEndOfLine = true;
                    break;

                case SyntaxKind.WhitespaceTrivia:
                    whiteSpaceStartIndex = index;
                    previousTriviaWasEndOfLine = false;
                    break;

                default:
                    // encountered non-whitespace trivia -> the search is done.
                    if (previousTriviaWasEndOfLine)
                    {
                        whiteSpaceStartIndex++;
                    }

                    done = true;
                    break;
                }
            }

            return (whiteSpaceStartIndex < triviaList.Count) ? whiteSpaceStartIndex : -1;
        }

        /// <summary>
<<<<<<< HEAD
        /// Strips all trialing whitespace trivia from the trivia list until a non-whitespace trivia is encountered.
        /// end-of-line trivia are ignored, but kept.
=======
        /// Strips all trailing whitespace trivia from the trivia list until a non-whitespace trivia is encountered.
>>>>>>> 9a7eb6c8
        /// </summary>
        /// <param name="triviaList">The trivia list to strip of its trailing whitespace.</param>
        /// <returns>The modified triviaList.</returns>
        internal static SyntaxTriviaList WithoutTrailingWhitespace(this SyntaxTriviaList triviaList)
        {
<<<<<<< HEAD
            var result = new List<SyntaxTrivia>();
            bool skipWhitespace = true;

            for (var index = triviaList.Count - 1; index >= 0; index--)
            {
                var trivia = triviaList[index];

                switch (trivia.Kind())
                {
                    case SyntaxKind.WhitespaceTrivia:
                        if (!skipWhitespace)
                        {
                            result.Insert(0, trivia);
                        }
                        break;

                    case SyntaxKind.EndOfLineTrivia:
                        result.Insert(0, trivia);
                        break;

                    default:
                        result.Insert(0, trivia);
                        skipWhitespace = false;
                        break;
                }
            }

            return SyntaxFactory.TriviaList(result);
        }

        /// <summary>
        /// Strips all leading whitespace trivia from the trivia list until a non-whitespace trivia is encountered.
        /// end-of-line trivia are ignored, but kept.
        /// </summary>
        /// <param name="triviaList">The triviaList to strip of its leading whitespace.</param>
        /// <returns>The modified triviaList.</returns>
        internal static SyntaxTriviaList WithoutLeadingWhitespace(this SyntaxTriviaList triviaList)
        {
            var result = new List<SyntaxTrivia>();
            bool skipWhitespace = true;

            for (var index = 0; index < triviaList.Count; index++)
            {
                var trivia = triviaList[index];

                switch (trivia.Kind())
                {
                    case SyntaxKind.WhitespaceTrivia:
                        if (!skipWhitespace)
                        {
                            result.Add(trivia);
                        }
                        break;

                    case SyntaxKind.EndOfLineTrivia:
                        result.Add(trivia);
                        break;

                    default:
                        result.Add(trivia);
                        skipWhitespace = false;
                        break;
                }
            }

            return SyntaxFactory.TriviaList(result);
=======
            var trailingWhitespaceIndex = IndexOfTrailingWhitespace(triviaList);
            return (trailingWhitespaceIndex >= 0) ? SyntaxFactory.TriviaList(triviaList.Take(trailingWhitespaceIndex)) : triviaList;
        }

        internal static SyntaxTriviaList WithoutLeadingWhitespace(this SyntaxTriviaList triviaList)
        {
            var nonWhitespaceIndex = IndexOfFirstNonWhitespaceTrivia(triviaList);
            return (nonWhitespaceIndex >= 0) ? SyntaxFactory.TriviaList(triviaList.Take(nonWhitespaceIndex)) : SyntaxFactory.TriviaList();
>>>>>>> 9a7eb6c8
        }
    }
}
*/<|MERGE_RESOLUTION|>--- conflicted
+++ resolved
@@ -1,13 +1,8 @@
 ﻿namespace StyleCop.Analyzers.Helpers
 {
     using System.Linq;
-<<<<<<< HEAD
-
-=======
->>>>>>> 9a7eb6c8
     using Microsoft.CodeAnalysis;
     using Microsoft.CodeAnalysis.CSharp;
-
 
     /// <summary>
     /// Provides helper methods to work with trivia (lists).
@@ -103,7 +98,7 @@
         }
 
         /// <summary>
-        /// Strips all trialing whitespace trivia from the trivia list until a non-whitespace trivia is encountered.
+        /// Strips all trailing whitespace trivia from the trivia list until a non-whitespace trivia is encountered.
         /// </summary>
         /// <param name="triviaList">The trivia list to strip of its trailing whitespace.</param>
         /// <returns>The modified triviaList.</returns>
@@ -112,300 +107,11 @@
             var trailingWhitespaceIndex = IndexOfTrailingWhitespace(triviaList);
             return (trailingWhitespaceIndex >= 0) ? SyntaxFactory.TriviaList(triviaList.Take(trailingWhitespaceIndex)) : triviaList;
         }
-    }
-}
-
-/*
-namespace StyleCop.Analyzers.Helpers
-{
-    using System.Linq;
-    using Microsoft.CodeAnalysis;
-    using Microsoft.CodeAnalysis.CSharp;
-
-    /// <summary>
-    /// Provides helper methods to work with trivia (lists).
-    /// </summary>
-    internal static class TriviaHelper
-    {
-        /// <summary>
-        /// Returns the index of the first non-whitespace trivia in the given trivia list.
-        /// </summary>
-        /// <param name="triviaList">The trivia list to process.</param>
-        /// <returns>The index where the non-whitespace starts, or -1 if there is no non-whitespace trivia.</returns>
-        internal static int IndexOfFirstNonWhitespaceTrivia(SyntaxTriviaList triviaList)
-        {
-            for (var index = 0; index < triviaList.Count; index++)
-            {
-                var currentTrivia = triviaList[index];
-                switch (currentTrivia.Kind())
-                {
-                    case SyntaxKind.EndOfLineTrivia:
-                    case SyntaxKind.WhitespaceTrivia:
-                        break;
-                    default:
-                        // encountered non-whitespace trivia -> the search is done.
-                        return index;
-                }
-            }
-            return -1;
-        }
-        /// <summary>
-        /// Returns the index of the first trivia that is not part of a blank line.
-        /// </summary>
-        /// <param name="triviaList">The trivia list to process.</param>
-        /// <returns>The index of the first trivia that is not part of a blank line, or -1 if there is no such trivia.</returns>
-        internal static int IndexOfFirstNonBlankLineTrivia(SyntaxTriviaList triviaList)
-        {
-            var firstNonWhitespaceTriviaIndex = IndexOfFirstNonWhitespaceTrivia(triviaList);
-            var startIndex = (firstNonWhitespaceTriviaIndex == -1) ? triviaList.Count : firstNonWhitespaceTriviaIndex;
-            for (var index = startIndex - 1; index >= 0; index--)
-            {
-                // Find an end-of-line trivia, to indicate that there actually are blank lines and not just excess whitespace.
-                if (triviaList[index].IsKind(SyntaxKind.EndOfLineTrivia))
-                {
-                    return index == (triviaList.Count - 1) ? -1 : index + 1;
-                }
-            }
-            return 0;
-        }
-        /// <summary>
-        /// Returns the index into the trivia list where the trailing whitespace starts.
-        /// </summary>
-        /// <param name="triviaList">The trivia list to process.</param>
-        /// <returns>The index where the trailing whitespace starts, or -1 if there is no trailing whitespace.</returns>
-        internal static int IndexOfTrailingWhitespace(SyntaxTriviaList triviaList)
-        {
-            var done = false;
-            int whiteSpaceStartIndex = -1;
-            var previousTriviaWasEndOfLine = false;
-            for (var index = triviaList.Count - 1; !done && (index >= 0); index--)
-            {
-                var currentTrivia = triviaList[index];
-                switch (currentTrivia.Kind())
-                {
-                    case SyntaxKind.EndOfLineTrivia:
-                        whiteSpaceStartIndex = index;
-                        previousTriviaWasEndOfLine = true;
-                        break;
-                    case SyntaxKind.WhitespaceTrivia:
-                        whiteSpaceStartIndex = index;
-                        previousTriviaWasEndOfLine = false;
-                        break;
-                    default:
-                        // encountered non-whitespace trivia -> the search is done.
-                        if (previousTriviaWasEndOfLine)
-                        {
-                            whiteSpaceStartIndex++;
-                        }
-                        done = true;
-                        break;
-                }
-            }
-            return (whiteSpaceStartIndex < triviaList.Count) ? whiteSpaceStartIndex : -1;
-        }
-        /// <summary>
-        /// Strips all trialing whitespace trivia from the trivia list until a non-whitespace trivia is encountered.
-        /// </summary>
-        /// <param name="triviaList">The trivia list to strip of its trailing whitespace.</param>
-        /// <returns>The modified triviaList.</returns>
-        internal static SyntaxTriviaList WithoutTrailingWhitespace(this SyntaxTriviaList triviaList)
-        {
-            var trailingWhitespaceIndex = IndexOfTrailingWhitespace(triviaList);
-            return (trailingWhitespaceIndex >= 0) ? SyntaxFactory.TriviaList(triviaList.Take(trailingWhitespaceIndex)) : triviaList;
-        }
-    }
-}
-
-/*
-namespace StyleCop.Analyzers.Helpers
-{
-    using Microsoft.CodeAnalysis;
-    using Microsoft.CodeAnalysis.CSharp;
-    using System.Collections.Generic;
-
-    /// <summary>
-    /// Provides helper methods to work with trivia (lists).
-    /// </summary>
-    internal static class TriviaHelper
-    {
-        /// <summary>
-        /// Returns the index of the first non-whitespace trivia in the given trivia list.
-        /// </summary>
-        /// <param name="triviaList">The trivia list to process.</param>
-        /// <returns>The index where the non-whitespace starts, or -1 if there is no non-whitespace trivia.</returns>
-        internal static int IndexOfFirstNonWhitespaceTrivia(SyntaxTriviaList triviaList)
-        {
-            for (var index = 0; index < triviaList.Count; index++)
-            {
-                var currentTrivia = triviaList[index];
-                switch (currentTrivia.Kind())
-                {
-                case SyntaxKind.EndOfLineTrivia:
-                case SyntaxKind.WhitespaceTrivia:
-                    break;
-
-                default:
-                    // encountered non-whitespace trivia -> the search is done.
-                    return index;
-                }
-            }
-
-            return -1;
-        }
-
-        /// <summary>
-        /// Returns the index of the first trivia that is not part of a blank line.
-        /// </summary>
-        /// <param name="triviaList">The trivia list to process.</param>
-        /// <returns>The index of the first trivia that is not part of a blank line, or -1 if there is no such trivia.</returns>
-        internal static int IndexOfFirstNonBlankLineTrivia(SyntaxTriviaList triviaList)
-        {
-            var firstNonWhitespaceTriviaIndex = IndexOfFirstNonWhitespaceTrivia(triviaList);
-            var startIndex = (firstNonWhitespaceTriviaIndex == -1) ? triviaList.Count : firstNonWhitespaceTriviaIndex;
-
-            for (var index = startIndex - 1; index >= 0; index--)
-            {
-                // Find an end-of-line trivia, to indicate that there actually are blank lines and not just excess whitespace.
-                if (triviaList[index].IsKind(SyntaxKind.EndOfLineTrivia))
-                {
-                    return index == (triviaList.Count - 1) ? -1 : index + 1;
-                }
-            }
-
-            return 0;
-        }
-
-        /// <summary>
-        /// Returns the index into the trivia list where the trailing whitespace starts.
-        /// </summary>
-        /// <param name="triviaList">The trivia list to process.</param>
-        /// <returns>The index where the trailing whitespace starts, or -1 if there is no trailing whitespace.</returns>
-        internal static int IndexOfTrailingWhitespace(SyntaxTriviaList triviaList)
-        {
-            var done = false;
-            int whiteSpaceStartIndex = -1;
-            var previousTriviaWasEndOfLine = false;
-
-            for (var index = triviaList.Count - 1; !done && (index >= 0); index--)
-            {
-                var currentTrivia = triviaList[index];
-                switch (currentTrivia.Kind())
-                {
-                case SyntaxKind.EndOfLineTrivia:
-                    whiteSpaceStartIndex = index;
-                    previousTriviaWasEndOfLine = true;
-                    break;
-
-                case SyntaxKind.WhitespaceTrivia:
-                    whiteSpaceStartIndex = index;
-                    previousTriviaWasEndOfLine = false;
-                    break;
-
-                default:
-                    // encountered non-whitespace trivia -> the search is done.
-                    if (previousTriviaWasEndOfLine)
-                    {
-                        whiteSpaceStartIndex++;
-                    }
-
-                    done = true;
-                    break;
-                }
-            }
-
-            return (whiteSpaceStartIndex < triviaList.Count) ? whiteSpaceStartIndex : -1;
-        }
-
-        /// <summary>
-<<<<<<< HEAD
-        /// Strips all trialing whitespace trivia from the trivia list until a non-whitespace trivia is encountered.
-        /// end-of-line trivia are ignored, but kept.
-=======
-        /// Strips all trailing whitespace trivia from the trivia list until a non-whitespace trivia is encountered.
->>>>>>> 9a7eb6c8
-        /// </summary>
-        /// <param name="triviaList">The trivia list to strip of its trailing whitespace.</param>
-        /// <returns>The modified triviaList.</returns>
-        internal static SyntaxTriviaList WithoutTrailingWhitespace(this SyntaxTriviaList triviaList)
-        {
-<<<<<<< HEAD
-            var result = new List<SyntaxTrivia>();
-            bool skipWhitespace = true;
-
-            for (var index = triviaList.Count - 1; index >= 0; index--)
-            {
-                var trivia = triviaList[index];
-
-                switch (trivia.Kind())
-                {
-                    case SyntaxKind.WhitespaceTrivia:
-                        if (!skipWhitespace)
-                        {
-                            result.Insert(0, trivia);
-                        }
-                        break;
-
-                    case SyntaxKind.EndOfLineTrivia:
-                        result.Insert(0, trivia);
-                        break;
-
-                    default:
-                        result.Insert(0, trivia);
-                        skipWhitespace = false;
-                        break;
-                }
-            }
-
-            return SyntaxFactory.TriviaList(result);
-        }
-
-        /// <summary>
-        /// Strips all leading whitespace trivia from the trivia list until a non-whitespace trivia is encountered.
-        /// end-of-line trivia are ignored, but kept.
-        /// </summary>
-        /// <param name="triviaList">The triviaList to strip of its leading whitespace.</param>
-        /// <returns>The modified triviaList.</returns>
-        internal static SyntaxTriviaList WithoutLeadingWhitespace(this SyntaxTriviaList triviaList)
-        {
-            var result = new List<SyntaxTrivia>();
-            bool skipWhitespace = true;
-
-            for (var index = 0; index < triviaList.Count; index++)
-            {
-                var trivia = triviaList[index];
-
-                switch (trivia.Kind())
-                {
-                    case SyntaxKind.WhitespaceTrivia:
-                        if (!skipWhitespace)
-                        {
-                            result.Add(trivia);
-                        }
-                        break;
-
-                    case SyntaxKind.EndOfLineTrivia:
-                        result.Add(trivia);
-                        break;
-
-                    default:
-                        result.Add(trivia);
-                        skipWhitespace = false;
-                        break;
-                }
-            }
-
-            return SyntaxFactory.TriviaList(result);
-=======
-            var trailingWhitespaceIndex = IndexOfTrailingWhitespace(triviaList);
-            return (trailingWhitespaceIndex >= 0) ? SyntaxFactory.TriviaList(triviaList.Take(trailingWhitespaceIndex)) : triviaList;
-        }
 
         internal static SyntaxTriviaList WithoutLeadingWhitespace(this SyntaxTriviaList triviaList)
         {
             var nonWhitespaceIndex = IndexOfFirstNonWhitespaceTrivia(triviaList);
             return (nonWhitespaceIndex >= 0) ? SyntaxFactory.TriviaList(triviaList.Take(nonWhitespaceIndex)) : SyntaxFactory.TriviaList();
->>>>>>> 9a7eb6c8
         }
     }
-}
-*/+}