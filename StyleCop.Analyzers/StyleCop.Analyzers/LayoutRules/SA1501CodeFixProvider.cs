﻿namespace StyleCop.Analyzers.LayoutRules
{
    using System.Collections.Immutable;
    using System.Composition;
    using System.Linq;
    using System.Threading;
    using System.Threading.Tasks;
    using Microsoft.CodeAnalysis;
    using Microsoft.CodeAnalysis.CodeActions;
    using Microsoft.CodeAnalysis.CodeFixes;
    using Microsoft.CodeAnalysis.CSharp;
    using Microsoft.CodeAnalysis.CSharp.Syntax;
    using StyleCop.Analyzers.Helpers;
    using StyleCop.Analyzers.SpacingRules;

    /// <summary>
    /// Implements a code fix for <see cref="SA1501StatementMustNotBeOnASingleLine"/>.
    /// </summary>
    [ExportCodeFixProvider(LanguageNames.CSharp, Name = nameof(SA1501CodeFixProvider))]
    [Shared]
    public class SA1501CodeFixProvider : CodeFixProvider
    {
        private static readonly ImmutableArray<string> FixableDiagnostics =
            ImmutableArray.Create(SA1501StatementMustNotBeOnASingleLine.DiagnosticId);

        /// <inheritdoc/>
        public override ImmutableArray<string> FixableDiagnosticIds => FixableDiagnostics;

        /// <inheritdoc/>
        public override FixAllProvider GetFixAllProvider()
        {
            return WellKnownFixAllProviders.BatchFixer;
        }

        /// <inheritdoc/>
        public override Task RegisterCodeFixesAsync(CodeFixContext context)
        {
            foreach (Diagnostic diagnostic in context.Diagnostics.Where(d => FixableDiagnostics.Contains(d.Id)))
            {
<<<<<<< HEAD
                context.RegisterCodeFix(CodeAction.Create("Expand single line block", cancellationToken => this.GetTransformedDocumentAsync(context.Document, diagnostic, cancellationToken)), diagnostic);
=======
                var syntaxRoot = await context.Document.GetSyntaxRootAsync(context.CancellationToken).ConfigureAwait(false);
                var block = syntaxRoot.FindNode(diagnostic.Location.SourceSpan, getInnermostNodeForTie: true) as BlockSyntax;

                if (block != null)
                {
                    var newSyntaxRoot = this.ReformatBlockAndParent(context, syntaxRoot, block);
                    var newDocument = context.Document.WithSyntaxRoot(newSyntaxRoot);

                    context.RegisterCodeFix(CodeAction.Create(LayoutResources.SA1501CodeFix, token => this.GetTransformedDocumentAsync(context, syntaxRoot, block)), diagnostic);
                }
>>>>>>> 98aec9df
            }

            return Task.FromResult(true);
        }

        private async Task<Document> GetTransformedDocumentAsync(Document document, Diagnostic diagnostic, CancellationToken cancellationToken)
        {
            var syntaxRoot = await document.GetSyntaxRootAsync(cancellationToken).ConfigureAwait(false);
            var block = syntaxRoot.FindNode(diagnostic.Location.SourceSpan, getInnermostNodeForTie: true) as BlockSyntax;
            if (block == null)
            {
                return document;
            }

            var newSyntaxRoot = this.ReformatBlockAndParent(document, syntaxRoot, block);
            var newDocument = document.WithSyntaxRoot(newSyntaxRoot);

            return newDocument;
        }

        private SyntaxNode ReformatBlockAndParent(Document document, SyntaxNode syntaxRoot, BlockSyntax block)
        {
            var parentLastToken = block.OpenBraceToken.GetPreviousToken();

            var parentEndLine = parentLastToken.GetLocation().GetLineSpan().EndLinePosition.Line;
            var blockStartLine = block.OpenBraceToken.GetLocation().GetLineSpan().StartLinePosition.Line;

            var newParentLastToken = parentLastToken;
            if (parentEndLine == blockStartLine)
            {
                var newTrailingTrivia = parentLastToken.TrailingTrivia
                    .WithoutTrailingWhitespace()
                    .Add(SyntaxFactory.CarriageReturnLineFeed);

                newParentLastToken = newParentLastToken.WithTrailingTrivia(newTrailingTrivia);
            }

            var newBlock = this.ReformatBlock(document, block);
            var rewriter = new BlockRewriter(parentLastToken, newParentLastToken, block, newBlock);

            var newSyntaxRoot = rewriter.Visit(syntaxRoot);
            return newSyntaxRoot.WithoutFormatting();
        }

        private BlockSyntax ReformatBlock(Document document, BlockSyntax block)
        {
            var indentationOptions = IndentationOptions.FromDocument(document);
            var parentIndentationLevel = IndentationHelper.GetIndentationSteps(indentationOptions, GetStatementParent(block.Parent));

            // use one additional step of indentation for lambdas / anonymous methods
            switch (block.Parent.Kind())
            {
                case SyntaxKind.AnonymousMethodExpression:
                case SyntaxKind.SimpleLambdaExpression:
                case SyntaxKind.ParenthesizedLambdaExpression:
                    parentIndentationLevel++;
                    break;
            }

            var indentationString = IndentationHelper.GenerateIndentationString(indentationOptions, parentIndentationLevel);
            var statementIndentationString = IndentationHelper.GenerateIndentationString(indentationOptions, parentIndentationLevel + 1);

            var newOpenBraceLeadingTrivia = block.OpenBraceToken.LeadingTrivia
                .WithoutTrailingWhitespace()
                .Add(SyntaxFactory.Whitespace(indentationString));

            var newOpenBraceTrailingTrivia = block.OpenBraceToken.TrailingTrivia
                .WithoutTrailingWhitespace()
                .Add(SyntaxFactory.CarriageReturnLineFeed);

            var newCloseBraceLeadingTrivia = block.CloseBraceToken.LeadingTrivia
                .WithoutTrailingWhitespace()
                .Add(SyntaxFactory.Whitespace(indentationString));

            var newCloseBraceTrailingTrivia = block.CloseBraceToken.TrailingTrivia
                .WithoutTrailingWhitespace();

            bool addNewLineAfterCloseBrace;
            switch (block.CloseBraceToken.GetNextToken().Kind())
            {
                case SyntaxKind.CloseParenToken:
                case SyntaxKind.CommaToken:
                case SyntaxKind.SemicolonToken:
                    addNewLineAfterCloseBrace = false;
                    break;
                default:
                    addNewLineAfterCloseBrace = (newCloseBraceTrailingTrivia.Count == 0) || !newCloseBraceTrailingTrivia.Last().IsKind(SyntaxKind.EndOfLineTrivia);
                    break;
            }

            if (addNewLineAfterCloseBrace)
            {
                newCloseBraceTrailingTrivia = newCloseBraceTrailingTrivia.Add(SyntaxFactory.CarriageReturnLineFeed);
            }

            var openBraceToken = SyntaxFactory.Token(SyntaxKind.OpenBraceToken)
                .WithLeadingTrivia(newOpenBraceLeadingTrivia)
                .WithTrailingTrivia(newOpenBraceTrailingTrivia);

            var closeBraceToken = SyntaxFactory.Token(SyntaxKind.CloseBraceToken)
                .WithLeadingTrivia(newCloseBraceLeadingTrivia)
                .WithTrailingTrivia(newCloseBraceTrailingTrivia);

            var statements = SyntaxFactory.List<StatementSyntax>();
            foreach (var statement in block.Statements)
            {
                var newLeadingTrivia = statement.GetLeadingTrivia()
                    .WithoutTrailingWhitespace()
                    .Add(SyntaxFactory.Whitespace(statementIndentationString));

                var newTrailingTrivia = statement.GetTrailingTrivia()
                    .WithoutTrailingWhitespace()
                    .Add(SyntaxFactory.CarriageReturnLineFeed);

                var modifiedStatement = statement
                    .WithLeadingTrivia(newLeadingTrivia)
                    .WithTrailingTrivia(newTrailingTrivia);

                statements = statements.Add(modifiedStatement);
            }

            return SyntaxFactory.Block(openBraceToken, statements, closeBraceToken);
        }

        private static SyntaxNode GetStatementParent(SyntaxNode node)
        {
            while ((node != null) && !(node is StatementSyntax))
            {
                node = node.Parent;
            }

            return node;
        }

        private class BlockRewriter : CSharpSyntaxRewriter
        {
            private SyntaxToken parentToken;
            private SyntaxToken newParentToken;
            private BlockSyntax block;
            private BlockSyntax newBlock;

            public BlockRewriter(SyntaxToken parentToken, SyntaxToken newParentToken, BlockSyntax block, BlockSyntax newBlock)
            {
                this.parentToken = parentToken;
                this.newParentToken = newParentToken;
                this.block = block;
                this.newBlock = newBlock;
            }

            public override SyntaxToken VisitToken(SyntaxToken token)
            {
                if (token == this.parentToken)
                {
                    return this.newParentToken;
                }

                return base.VisitToken(token);
            }

            public override SyntaxNode VisitBlock(BlockSyntax node)
            {
                if (node == this.block)
                {
                    return this.newBlock;
                }

                return base.VisitBlock(node);
            }
        }
    }
}<|MERGE_RESOLUTION|>--- conflicted
+++ resolved
@@ -37,20 +37,7 @@
         {
             foreach (Diagnostic diagnostic in context.Diagnostics.Where(d => FixableDiagnostics.Contains(d.Id)))
             {
-<<<<<<< HEAD
-                context.RegisterCodeFix(CodeAction.Create("Expand single line block", cancellationToken => this.GetTransformedDocumentAsync(context.Document, diagnostic, cancellationToken)), diagnostic);
-=======
-                var syntaxRoot = await context.Document.GetSyntaxRootAsync(context.CancellationToken).ConfigureAwait(false);
-                var block = syntaxRoot.FindNode(diagnostic.Location.SourceSpan, getInnermostNodeForTie: true) as BlockSyntax;
-
-                if (block != null)
-                {
-                    var newSyntaxRoot = this.ReformatBlockAndParent(context, syntaxRoot, block);
-                    var newDocument = context.Document.WithSyntaxRoot(newSyntaxRoot);
-
-                    context.RegisterCodeFix(CodeAction.Create(LayoutResources.SA1501CodeFix, token => this.GetTransformedDocumentAsync(context, syntaxRoot, block)), diagnostic);
-                }
->>>>>>> 98aec9df
+                context.RegisterCodeFix(CodeAction.Create(LayoutResources.SA1501CodeFix, cancellationToken => this.GetTransformedDocumentAsync(context.Document, diagnostic, cancellationToken)), diagnostic);
             }
 
             return Task.FromResult(true);
