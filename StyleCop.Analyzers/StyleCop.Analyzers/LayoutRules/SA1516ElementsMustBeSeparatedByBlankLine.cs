--- conflicted
+++ resolved
@@ -15,7 +15,6 @@
     using Microsoft.CodeAnalysis.Diagnostics;
     using Microsoft.CodeAnalysis.Text;
     using StyleCop.Analyzers.Helpers;
-    using StyleCop.Analyzers.Lightup;
     using StyleCop.Analyzers.Settings.ObjectModel;
 
     /// <summary>
@@ -88,7 +87,6 @@
         private static readonly Action<SyntaxNodeAnalysisContext> TypeDeclarationAction = HandleTypeDeclaration;
         private static readonly Action<SyntaxNodeAnalysisContext, StyleCopSettings> CompilationUnitAction = HandleCompilationUnit;
         private static readonly Action<SyntaxNodeAnalysisContext, StyleCopSettings> NamespaceDeclarationAction = HandleNamespaceDeclaration;
-        private static readonly Action<SyntaxNodeAnalysisContext, StyleCopSettings> FileScopedNamespaceDeclarationAction = HandleFileScopedNamespaceDeclaration;
         private static readonly Action<SyntaxNodeAnalysisContext> BasePropertyDeclarationAction = HandleBasePropertyDeclaration;
 
         private static readonly ImmutableDictionary<string, string> DiagnosticProperties = ImmutableDictionary<string, string>.Empty.Add(CodeFixActionKey, InsertBlankLineValue);
@@ -126,13 +124,6 @@
             context.ConfigureGeneratedCodeAnalysis(GeneratedCodeAnalysisFlags.None);
             context.EnableConcurrentExecution();
 
-<<<<<<< HEAD
-            context.RegisterSyntaxNodeAction(TypeDeclarationAction, SyntaxKinds.TypeDeclaration);
-            context.RegisterSyntaxNodeAction(CompilationUnitAction, SyntaxKind.CompilationUnit);
-            context.RegisterSyntaxNodeAction(NamespaceDeclarationAction, SyntaxKind.NamespaceDeclaration);
-            context.RegisterSyntaxNodeAction(FileScopedNamespaceDeclarationAction, SyntaxKindEx.FileScopedNamespaceDeclaration);
-            context.RegisterSyntaxNodeAction(BasePropertyDeclarationAction, SyntaxKinds.BasePropertyDeclaration);
-=======
             context.RegisterCompilationStartAction(context =>
             {
                 context.RegisterSyntaxNodeAction(TypeDeclarationAction, SyntaxKinds.TypeDeclaration);
@@ -140,7 +131,6 @@
                 context.RegisterSyntaxNodeAction(NamespaceDeclarationAction, SyntaxKind.NamespaceDeclaration);
                 context.RegisterSyntaxNodeAction(BasePropertyDeclarationAction, SyntaxKinds.BasePropertyDeclaration);
             });
->>>>>>> b80f0c2e
         }
 
         private static void HandleBasePropertyDeclaration(SyntaxNodeAnalysisContext context)
@@ -222,42 +212,6 @@
             }
         }
 
-        private static void HandleFileScopedNamespaceDeclaration(SyntaxNodeAnalysisContext context, StyleCopSettings settings)
-        {
-            var namespaceDeclaration = (BaseNamespaceDeclarationSyntaxWrapper)context.Node;
-
-            var usings = namespaceDeclaration.Usings;
-            var members = namespaceDeclaration.Members;
-
-            HandleUsings(context, usings, settings);
-            HandleMemberList(context, members);
-
-            if (namespaceDeclaration.Externs.Count > 0)
-            {
-                ReportIfThereIsNoBlankLine(context, namespaceDeclaration.Name, namespaceDeclaration.Externs[0]);
-            }
-
-            if (namespaceDeclaration.Usings.Count > 0)
-            {
-                ReportIfThereIsNoBlankLine(context, namespaceDeclaration.Name, namespaceDeclaration.Usings[0]);
-
-                if (namespaceDeclaration.Externs.Count > 0)
-                {
-                    ReportIfThereIsNoBlankLine(context, namespaceDeclaration.Externs[namespaceDeclaration.Externs.Count - 1], namespaceDeclaration.Usings[0]);
-                }
-            }
-
-            if (members.Count > 0)
-            {
-                ReportIfThereIsNoBlankLine(context, namespaceDeclaration.Name, members[0]);
-
-                if (namespaceDeclaration.Usings.Count > 0)
-                {
-                    ReportIfThereIsNoBlankLine(context, usings[usings.Count - 1], members[0]);
-                }
-            }
-        }
-
         private static void HandleNamespaceDeclaration(SyntaxNodeAnalysisContext context, StyleCopSettings settings)
         {
             var namespaceDeclaration = (NamespaceDeclarationSyntax)context.Node;
