﻿<?xml version="1.0" encoding="utf-8"?>
<root>
  <!-- 
    Microsoft ResX Schema 
    
    Version 2.0
    
    The primary goals of this format is to allow a simple XML format 
    that is mostly human readable. The generation and parsing of the 
    various data types are done through the TypeConverter classes 
    associated with the data types.
    
    Example:
    
    ... ado.net/XML headers & schema ...
    <resheader name="resmimetype">text/microsoft-resx</resheader>
    <resheader name="version">2.0</resheader>
    <resheader name="reader">System.Resources.ResXResourceReader, System.Windows.Forms, ...</resheader>
    <resheader name="writer">System.Resources.ResXResourceWriter, System.Windows.Forms, ...</resheader>
    <data name="Name1"><value>this is my long string</value><comment>this is a comment</comment></data>
    <data name="Color1" type="System.Drawing.Color, System.Drawing">Blue</data>
    <data name="Bitmap1" mimetype="application/x-microsoft.net.object.binary.base64">
        <value>[base64 mime encoded serialized .NET Framework object]</value>
    </data>
    <data name="Icon1" type="System.Drawing.Icon, System.Drawing" mimetype="application/x-microsoft.net.object.bytearray.base64">
        <value>[base64 mime encoded string representing a byte array form of the .NET Framework object]</value>
        <comment>This is a comment</comment>
    </data>
                
    There are any number of "resheader" rows that contain simple 
    name/value pairs.
    
    Each data row contains a name, and value. The row also contains a 
    type or mimetype. Type corresponds to a .NET class that support 
    text/value conversion through the TypeConverter architecture. 
    Classes that don't support this are serialized and stored with the 
    mimetype set.
    
    The mimetype is used for serialized objects, and tells the 
    ResXResourceReader how to depersist the object. This is currently not 
    extensible. For a given mimetype the value must be set accordingly:
    
    Note - application/x-microsoft.net.object.binary.base64 is the format 
    that the ResXResourceWriter will generate, however the reader can 
    read any of the formats listed below.
    
    mimetype: application/x-microsoft.net.object.binary.base64
    value   : The object must be serialized with 
            : System.Runtime.Serialization.Formatters.Binary.BinaryFormatter
            : and then encoded with base64 encoding.
    
    mimetype: application/x-microsoft.net.object.soap.base64
    value   : The object must be serialized with 
            : System.Runtime.Serialization.Formatters.Soap.SoapFormatter
            : and then encoded with base64 encoding.

    mimetype: application/x-microsoft.net.object.bytearray.base64
    value   : The object must be serialized into a byte array 
            : using a System.ComponentModel.TypeConverter
            : and then encoded with base64 encoding.
    -->
  <xsd:schema id="root" xmlns="" xmlns:xsd="http://www.w3.org/2001/XMLSchema" xmlns:msdata="urn:schemas-microsoft-com:xml-msdata">
    <xsd:import namespace="http://www.w3.org/XML/1998/namespace" />
    <xsd:element name="root" msdata:IsDataSet="true">
      <xsd:complexType>
        <xsd:choice maxOccurs="unbounded">
          <xsd:element name="metadata">
            <xsd:complexType>
              <xsd:sequence>
                <xsd:element name="value" type="xsd:string" minOccurs="0" />
              </xsd:sequence>
              <xsd:attribute name="name" use="required" type="xsd:string" />
              <xsd:attribute name="type" type="xsd:string" />
              <xsd:attribute name="mimetype" type="xsd:string" />
              <xsd:attribute ref="xml:space" />
            </xsd:complexType>
          </xsd:element>
          <xsd:element name="assembly">
            <xsd:complexType>
              <xsd:attribute name="alias" type="xsd:string" />
              <xsd:attribute name="name" type="xsd:string" />
            </xsd:complexType>
          </xsd:element>
          <xsd:element name="data">
            <xsd:complexType>
              <xsd:sequence>
                <xsd:element name="value" type="xsd:string" minOccurs="0" msdata:Ordinal="1" />
                <xsd:element name="comment" type="xsd:string" minOccurs="0" msdata:Ordinal="2" />
              </xsd:sequence>
              <xsd:attribute name="name" type="xsd:string" use="required" msdata:Ordinal="1" />
              <xsd:attribute name="type" type="xsd:string" msdata:Ordinal="3" />
              <xsd:attribute name="mimetype" type="xsd:string" msdata:Ordinal="4" />
              <xsd:attribute ref="xml:space" />
            </xsd:complexType>
          </xsd:element>
          <xsd:element name="resheader">
            <xsd:complexType>
              <xsd:sequence>
                <xsd:element name="value" type="xsd:string" minOccurs="0" msdata:Ordinal="1" />
              </xsd:sequence>
              <xsd:attribute name="name" type="xsd:string" use="required" />
            </xsd:complexType>
          </xsd:element>
        </xsd:choice>
      </xsd:complexType>
    </xsd:element>
  </xsd:schema>
  <resheader name="resmimetype">
    <value>text/microsoft-resx</value>
  </resheader>
  <resheader name="version">
    <value>2.0</value>
  </resheader>
  <resheader name="reader">
    <value>System.Resources.ResXResourceReader, System.Windows.Forms, Version=4.0.0.0, Culture=neutral, PublicKeyToken=b77a5c561934e089</value>
  </resheader>
  <resheader name="writer">
    <value>System.Resources.ResXResourceWriter, System.Windows.Forms, Version=4.0.0.0, Culture=neutral, PublicKeyToken=b77a5c561934e089</value>
  </resheader>
  <data name="ElementOrderCodeFix" xml:space="preserve">
    <value>Fix element order</value>
  </data>
<<<<<<< HEAD
  <data name="ModifierOrderCodeFix" xml:space="preserve">
    <value>Fix modifier order</value>
=======
  <data name="SA1201Description" xml:space="preserve">
    <value>An element within a C# code file is out of order in relation to the other elements in the code.</value>
  </data>
  <data name="SA1201MessageFormat" xml:space="preserve">
    <value>A {0} should not follow a {1}</value>
  </data>
  <data name="SA1201Title" xml:space="preserve">
    <value>Elements must appear in the correct order</value>
  </data>
  <data name="SA1202Description" xml:space="preserve">
    <value>An element within a C# code file is out of order in relation to other elements in the code.</value>
  </data>
  <data name="SA1202MessageFormat" xml:space="preserve">
    <value>'{0}' members must come before '{1}' members</value>
  </data>
  <data name="SA1202Title" xml:space="preserve">
    <value>Elements must be ordered by access</value>
  </data>
  <data name="SA1203Description" xml:space="preserve">
    <value>A constant field is placed beneath a non-constant field.</value>
  </data>
  <data name="SA1203MessageFormat" xml:space="preserve">
    <value>Constant fields must appear before non-constant fields</value>
  </data>
  <data name="SA1203Title" xml:space="preserve">
    <value>Constants must appear before fields</value>
  </data>
  <data name="SA1204Description" xml:space="preserve">
    <value>A static element is positioned beneath an instance element.</value>
  </data>
  <data name="SA1204MessageFormat" xml:space="preserve">
    <value>Static members must appear before non-static members</value>
  </data>
  <data name="SA1204Title" xml:space="preserve">
    <value>Static elements must appear before instance elements</value>
>>>>>>> c219678a
  </data>
  <data name="SA1205CodeFix" xml:space="preserve">
    <value>Add access modifier</value>
  </data>
  <data name="SA1207CodeFix" xml:space="preserve">
    <value>Place keyword 'protected' before keyword 'internal'</value>
  </data>
  <data name="SA1213CodeFix" xml:space="preserve">
    <value>Fix accessor order</value>
  </data>
  <data name="SA1214Description" xml:space="preserve">
    <value>A readonly field is positioned beneath a non-readonly field.</value>
  </data>
  <data name="SA1214MessageFormat" xml:space="preserve">
    <value>Readonly fields must appear before non-readonly fields</value>
  </data>
  <data name="SA1214Title" xml:space="preserve">
    <value>Readonly fields must appear before non-readonly fields</value>
  </data>
  <data name="UsingCodeFix" xml:space="preserve">
    <value>Reorder using statements</value>
  </data>
</root><|MERGE_RESOLUTION|>--- conflicted
+++ resolved
@@ -120,10 +120,6 @@
   <data name="ElementOrderCodeFix" xml:space="preserve">
     <value>Fix element order</value>
   </data>
-<<<<<<< HEAD
-  <data name="ModifierOrderCodeFix" xml:space="preserve">
-    <value>Fix modifier order</value>
-=======
   <data name="SA1201Description" xml:space="preserve">
     <value>An element within a C# code file is out of order in relation to the other elements in the code.</value>
   </data>
@@ -159,7 +155,9 @@
   </data>
   <data name="SA1204Title" xml:space="preserve">
     <value>Static elements must appear before instance elements</value>
->>>>>>> c219678a
+  </data>
+  <data name="ModifierOrderCodeFix" xml:space="preserve">
+    <value>Fix modifier order</value>
   </data>
   <data name="SA1205CodeFix" xml:space="preserve">
     <value>Add access modifier</value>
