--- conflicted
+++ resolved
@@ -38,19 +38,12 @@
         /// analyzer.
         /// </summary>
         public const string DiagnosticId = "SA1113";
-<<<<<<< HEAD
-        internal const string Title = "Comma must be on same line as previous parameter";
-        internal const string MessageFormat = "A comma between two parameters in a call to a C# method or indexer, or in the declaration of a method or indexer, is not placed on the same line as the previous parameter.";
-        internal const string Category = "StyleCop.CSharp.ReadabilityRules";
-        internal const string Description = "A comma between two parameters in a call to a C# method or indexer, or in the declaration of a method or indexer, is not placed on the same line as the previous parameter.";
-        internal const string HelpLink = "http://www.stylecop.com/docs/SA1113.html";
-=======
+
         private const string Title = "Comma must be on same line as previous parameter";
         private const string MessageFormat = "TODO: Message format";
         private const string Category = "StyleCop.CSharp.ReadabilityRules";
         private const string Description = "A comma between two parameters in a call to a C# method or indexer, or in the declaration of a method or indexer, is not placed on the same line as the previous parameter.";
         private const string HelpLink = "http://www.stylecop.com/docs/SA1113.html";
->>>>>>> 04882dc9
 
         private static readonly DiagnosticDescriptor Descriptor =
             new DiagnosticDescriptor(DiagnosticId, Title, MessageFormat, Category, DiagnosticSeverity.Warning, AnalyzerConstants.DisabledNoTests, Description, HelpLink);
